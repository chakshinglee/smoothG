--- conflicted
+++ resolved
@@ -99,16 +99,6 @@
     GenerateRowStarts();
 }
 
-MixedMatrix::MixedMatrix(std::unique_ptr<MBuilder> mbuilder,
-                         std::unique_ptr<mfem::SparseMatrix> D,
-                         std::unique_ptr<mfem::SparseMatrix> W,
-                         const mfem::HypreParMatrix& edge_d_td)
-    : D_(std::move(D)), W_(std::move(W)), edge_d_td_(&edge_d_td),
-      edge_td_d_(edge_d_td.Transpose()), mbuilder_(std::move(mbuilder))
-{
-    GenerateRowStarts();
-}
-
 void MixedMatrix::SetMFromWeightVector(const mfem::Vector& weight)
 {
     const int nedges = weight.Size();
@@ -139,11 +129,7 @@
 {
     assert(mbuilder_);
     mbuilder_->SetCoefficient(agg_weights_inverse);
-<<<<<<< HEAD
-    M_ = mbuilder_->GetAssembledM();
-=======
     M_ = mbuilder_->BuildAssembledM();
->>>>>>> 7b18cf94
 }
 
 /// @todo better documentation of the 1/-1 issue, make it optional?
@@ -156,10 +142,7 @@
 
     //    SetMFromWeightVector(weight);
     mbuilder_ = make_unique<FineMBuilder>(weight, vertex_edge);
-<<<<<<< HEAD
-=======
     M_ = mbuilder_->BuildAssembledM();
->>>>>>> 7b18cf94
 
     if (w_block.Height() == nvertices && w_block.Width() == nvertices)
     {
