--- conflicted
+++ resolved
@@ -67,11 +67,7 @@
                 DistributeWeight dist_weight = DistributeWeight::True);
 
     MixedMatrix(const mfem::SparseMatrix& vertex_edge,
-<<<<<<< HEAD
-                const std::vector<mfem::Vector>& local_weight,
-=======
                 std::unique_ptr<MBuilder> mbuilder,
->>>>>>> 193024e3
                 const mfem::HypreParMatrix& edge_d_td);
 
     MixedMatrix(std::unique_ptr<MBuilder> mbuilder,
