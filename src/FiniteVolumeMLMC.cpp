--- conflicted
+++ resolved
@@ -33,20 +33,14 @@
                                    double spect_tol, int max_evects,
                                    bool dual_target, bool scaled_dual,
                                    bool energy_dual, bool hybridization,
-<<<<<<< HEAD
-=======
                                    bool coarse_components,
->>>>>>> 7b18cf94
                                    const SAAMGeParam* saamge_param)
     : Upscale(comm, vertex_edge.Height(), hybridization),
       weight_(weight),
       edge_d_td_(edge_d_td),
       edge_boundary_att_(edge_boundary_att),
       ess_attr_(ess_attr),
-<<<<<<< HEAD
-=======
       coarse_components_(coarse_components),
->>>>>>> 7b18cf94
       saamge_param_(saamge_param)
 {
     mfem::StopWatch chrono;
@@ -59,65 +53,11 @@
                                    MixedMatrix::DistributeWeight::False);
 
     auto graph_topology = make_unique<GraphTopology>(ve_copy, edge_d_td_, partitioning,
-<<<<<<< HEAD
                                                      &edge_boundary_att_);
 
     coarsener_ = make_unique<SpectralAMG_MGL_Coarsener>(
                      mixed_laplacians_[0], std::move(graph_topology),
                      spect_tol, max_evects, dual_target, scaled_dual, energy_dual,
-                     !hybridization_);
-    coarsener_->construct_coarse_subspace();
-
-    mixed_laplacians_.push_back(coarsener_->GetCoarse());
-
-    MakeCoarseSolver();
-
-    MakeCoarseVectors();
-
-    chrono.Stop();
-    setup_time_ += chrono.RealTime();
-}
-
-FiniteVolumeMLMC::FiniteVolumeMLMC(MPI_Comm comm,
-                                   const mfem::SparseMatrix& vertex_edge,
-                                   const std::vector<mfem::Vector>& local_weight,
-                                   const mfem::Array<int>& partitioning,
-                                   const mfem::HypreParMatrix& edge_d_td,
-                                   const mfem::SparseMatrix& edge_boundary_att,
-                                   const mfem::Array<int>& ess_attr,
-                                   double spect_tol, int max_evects,
-                                   bool dual_target, bool scaled_dual,
-                                   bool energy_dual, bool hybridization,
-                                   const SAAMGeParam* saamge_param)
-    :
-    Upscale(comm, vertex_edge.Height(), hybridization),
-    weight_(local_weight[0]),
-    edge_d_td_(edge_d_td),
-    edge_boundary_att_(edge_boundary_att),
-    ess_attr_(ess_attr),
-    saamge_param_(saamge_param)
-{
-    mfem::StopWatch chrono;
-    chrono.Start();
-
-    // Hypre may modify the original vertex_edge, which we seek to avoid
-    mfem::SparseMatrix ve_copy(vertex_edge);
-
-    auto D = MixedMatrix::ConstructD(vertex_edge, edge_d_td_);
-    auto fine_mbuilder = make_unique<FineMBuilder>(local_weight, vertex_edge);
-    mixed_laplacians_.emplace_back(std::move(fine_mbuilder), std::move(D), nullptr, edge_d_td_);
-
-    auto graph_topology = make_unique<GraphTopology>(ve_copy, edge_d_td_, partitioning,
-=======
->>>>>>> 7b18cf94
-                                                     &edge_boundary_att_);
-
-    coarsener_ = make_unique<SpectralAMG_MGL_Coarsener>(
-                     mixed_laplacians_[0], std::move(graph_topology),
-                     spect_tol, max_evects, dual_target, scaled_dual, energy_dual,
-<<<<<<< HEAD
-                     !hybridization_);
-=======
                      coarse_components_);
     coarsener_->construct_coarse_subspace();
 
@@ -169,7 +109,6 @@
                      mixed_laplacians_[0], std::move(graph_topology),
                      spect_tol, max_evects, dual_target, scaled_dual, energy_dual,
                      coarse_components_);
->>>>>>> 7b18cf94
     coarsener_->construct_coarse_subspace();
 
     mixed_laplacians_.push_back(coarsener_->GetCoarse());
@@ -211,11 +150,7 @@
 
 void FiniteVolumeMLMC::MakeCoarseSolver()
 {
-<<<<<<< HEAD
-    mfem::SparseMatrix& Dref = mixed_laplacians_.back().getD();
-=======
     mfem::SparseMatrix& Dref = GetCoarseMatrix().GetD();
->>>>>>> 7b18cf94
     mfem::Array<int> marker(Dref.Width());
     marker = 0;
 
@@ -225,12 +160,9 @@
 
     if (hybridization_) // Hybridization solver
     {
-<<<<<<< HEAD
-=======
         // coarse_components method does not store element matrices
         assert(!coarse_components_);
 
->>>>>>> 7b18cf94
         auto& face_bdratt = coarsener_->get_GraphTopology_ref().face_bdratt_;
         coarse_solver_ = make_unique<HybridSolver>(
                              comm_, GetCoarseMatrix(), *coarsener_,
@@ -238,12 +170,8 @@
     }
     else // L2-H1 block diagonal preconditioner
     {
-<<<<<<< HEAD
-        mfem::SparseMatrix& Mref = mixed_laplacians_.back().getWeight();
-=======
         GetCoarseMatrix().BuildM();
         mfem::SparseMatrix& Mref = GetCoarseMatrix().GetM();
->>>>>>> 7b18cf94
         for (int mm = 0; mm < marker.Size(); ++mm)
         {
             // Assume M diagonal, no ess data
@@ -257,11 +185,7 @@
     }
 }
 
-<<<<<<< HEAD
-void FiniteVolumeMLMC::ForceMakeFineSolver() const
-=======
 void FiniteVolumeMLMC::ForceMakeFineSolver()
->>>>>>> 7b18cf94
 {
     mfem::Array<int> marker;
     BooleanMult(edge_boundary_att_, ess_attr_, marker);
@@ -273,13 +197,8 @@
     }
     else // L2-H1 block diagonal preconditioner
     {
-<<<<<<< HEAD
-        mfem::SparseMatrix& Mref = GetFineMatrix().getWeight();
-        mfem::SparseMatrix& Dref = GetFineMatrix().getD();
-=======
         mfem::SparseMatrix& Mref = GetFineMatrix().GetM();
         mfem::SparseMatrix& Dref = GetFineMatrix().GetD();
->>>>>>> 7b18cf94
         const bool w_exists = GetFineMatrix().CheckW();
 
         for (int mm = 0; mm < marker.Size(); ++mm)
@@ -303,11 +222,7 @@
 
 }
 
-<<<<<<< HEAD
-void FiniteVolumeMLMC::MakeFineSolver() const
-=======
 void FiniteVolumeMLMC::MakeFineSolver()
->>>>>>> 7b18cf94
 {
     if (!fine_solver_)
     {
