/*BHEADER**********************************************************************
 *
 * Copyright (c) 2018, Lawrence Livermore National Security, LLC.
 * Produced at the Lawrence Livermore National Laboratory.
 * LLNL-CODE-745247. All Rights reserved. See file COPYRIGHT for details.
 *
 * This file is part of smoothG. For more information and source code
 * availability, see https://www.github.com/llnl/smoothG.
 *
 * smoothG is free software; you can redistribute it and/or modify it under the
 * terms of the GNU Lesser General Public License (as published by the Free
 * Software Foundation) version 2.1 dated February 1999.
 *
 ***********************************************************************EHEADER*/

/** @file

    @brief Implements FiniteVolumeMLMC class
*/

#include "FiniteVolumeMLMC.hpp"

namespace smoothg
{

FiniteVolumeMLMC::FiniteVolumeMLMC(MPI_Comm comm,
                                   const mfem::SparseMatrix& vertex_edge,
                                   const mfem::Vector& weight,
                                   const mfem::Array<int>& partitioning,
                                   const mfem::HypreParMatrix& edge_d_td,
                                   const mfem::SparseMatrix& edge_boundary_att,
                                   const mfem::Array<int>& ess_attr,
                                   double spect_tol, int max_evects,
                                   bool dual_target, bool scaled_dual,
                                   bool energy_dual, bool hybridization,
                                   bool coarse_components,
                                   const SAAMGeParam* saamge_param)
    : Upscale(comm, vertex_edge.Height(), hybridization),
      weight_(weight),
      edge_d_td_(edge_d_td),
      edge_boundary_att_(edge_boundary_att),
      ess_attr_(ess_attr),
      coarse_components_(coarse_components),
      saamge_param_(saamge_param)
{
    mfem::StopWatch chrono;
    chrono.Start();

    // Hypre may modify the original vertex_edge, which we seek to avoid
    mfem::SparseMatrix ve_copy(vertex_edge);

    mixed_laplacians_.emplace_back(vertex_edge, weight, edge_d_td_,
                                   MixedMatrix::DistributeWeight::False);

    auto graph_topology = make_unique<GraphTopology>(ve_copy, edge_d_td_, partitioning,
                                                     &edge_boundary_att_);

    c2f_normal_flip_ = BuildCoarseToFineNormalFlip(*graph_topology, vertex_edge);

    coarsener_ = make_unique<SpectralAMG_MGL_Coarsener>(
                     mixed_laplacians_[0], std::move(graph_topology),
                     spect_tol, max_evects, dual_target, scaled_dual, energy_dual,
                     coarse_components_);
    coarsener_->construct_coarse_subspace();

    mixed_laplacians_.push_back(coarsener_->GetCoarse());

    MakeCoarseSolver();

    MakeCoarseVectors();

    chrono.Stop();
    setup_time_ += chrono.RealTime();
}

FiniteVolumeMLMC::FiniteVolumeMLMC(MPI_Comm comm,
                                   const mfem::SparseMatrix& vertex_edge,
                                   const std::vector<mfem::Vector>& local_weight,
                                   const mfem::Array<int>& partitioning,
                                   const mfem::HypreParMatrix& edge_d_td,
                                   const mfem::SparseMatrix& edge_boundary_att,
                                   const mfem::Array<int>& ess_attr,
                                   double spect_tol, int max_evects,
                                   bool dual_target, bool scaled_dual,
                                   bool energy_dual, bool hybridization,
                                   bool coarse_components,
                                   const SAAMGeParam* saamge_param)
    :
    Upscale(comm, vertex_edge.Height(), hybridization),
    weight_(local_weight[0]),
    edge_d_td_(edge_d_td),
    edge_boundary_att_(edge_boundary_att),
    ess_attr_(ess_attr),
    coarse_components_(coarse_components),
    saamge_param_(saamge_param)
{
    mfem::StopWatch chrono;
    chrono.Start();

    // Hypre may modify the original vertex_edge, which we seek to avoid
    mfem::SparseMatrix ve_copy(vertex_edge);

<<<<<<< HEAD
    mixed_laplacians_.emplace_back(vertex_edge, local_weight, edge_d_td_);
=======
    auto fine_mbuilder = make_unique<FineMBuilder>(local_weight, vertex_edge);
    mixed_laplacians_.emplace_back(vertex_edge, std::move(fine_mbuilder), edge_d_td_);
>>>>>>> 193024e3

    auto graph_topology = make_unique<GraphTopology>(ve_copy, edge_d_td_, partitioning,
                                                     &edge_boundary_att_);

    c2f_normal_flip_ = BuildCoarseToFineNormalFlip(*graph_topology, vertex_edge);

    coarsener_ = make_unique<SpectralAMG_MGL_Coarsener>(
                     mixed_laplacians_[0], std::move(graph_topology),
                     spect_tol, max_evects, dual_target, scaled_dual, energy_dual,
                     coarse_components_);
    coarsener_->construct_coarse_subspace();

    mixed_laplacians_.push_back(coarsener_->GetCoarse());

    MakeCoarseSolver();

    MakeCoarseVectors();

    chrono.Stop();
    setup_time_ += chrono.RealTime();
}

/// this implementation is sloppy
void FiniteVolumeMLMC::RescaleFineCoefficient(const mfem::Vector& coeff)
{
    if (!hybridization_)
    {
        GetFineMatrix().UpdateM(coeff);
        ForceMakeFineSolver();
    }
    else
    {
        auto hybrid_solver = dynamic_cast<HybridSolver*>(fine_solver_.get());
        assert(hybrid_solver);
        hybrid_solver->UpdateAggScaling(coeff);
    }
}

void FiniteVolumeMLMC::RescaleCoarseCoefficient(const mfem::Vector& coeff)
{
    if (!hybridization_)
    {
        GetCoarseMatrix().UpdateM(coeff);
        MakeCoarseSolver();
    }
    else
    {
        auto hybrid_solver = dynamic_cast<HybridSolver*>(coarse_solver_.get());
        assert(hybrid_solver);
        hybrid_solver->UpdateAggScaling(coeff);
    }
}

void FiniteVolumeMLMC::MakeCoarseSolver()
{
    mfem::SparseMatrix& Dref = GetCoarseMatrix().GetD();
    mfem::Array<int> marker(Dref.Width());
    marker = 0;

    MarkDofsOnBoundary(coarsener_->get_GraphTopology_ref().face_bdratt_,
                       coarsener_->construct_face_facedof_table(),
                       ess_attr_, marker);

    for (int i = 0; i < ess_attr_.Size(); i++)
    {
        if (ess_attr_[i] == 0)
        {
            remove_one_dof_ = false;
            break;
        }
    }

    if (hybridization_) // Hybridization solver
    {
        // coarse_components method does not store element matrices
        assert(!coarse_components_);

        auto& face_bdratt = coarsener_->get_GraphTopology_ref().face_bdratt_;
        coarse_solver_ = make_unique<HybridSolver>(
                             comm_, GetCoarseMatrix(), *coarsener_,
                             &face_bdratt, &marker, 0, saamge_param_);
    }
    else // L2-H1 block diagonal preconditioner
    {
        GetCoarseMatrix().BuildM();
        mfem::SparseMatrix& Mref = GetCoarseMatrix().GetM();
        for (int mm = 0; mm < marker.Size(); ++mm)
        {
            // Assume M diagonal, no ess data
            if (marker[mm])
                Mref.EliminateRow(mm, true);
        }
        Dref.EliminateCols(marker);

        coarse_solver_ = make_unique<MinresBlockSolverFalse>(
                    comm_, GetCoarseMatrix(), remove_one_dof_);
    }
}

void FiniteVolumeMLMC::ForceMakeFineSolver()
{
    mfem::Array<int> marker;
    BooleanMult(edge_boundary_att_, ess_attr_, marker);

    if (hybridization_) // Hybridization solver
    {
        fine_solver_ = make_unique<HybridSolver>(comm_, GetFineMatrix(),
                                                 &edge_boundary_att_, &marker);
    }
    else // L2-H1 block diagonal preconditioner
    {
        mfem::SparseMatrix& Mref = GetFineMatrix().GetM();
        mfem::SparseMatrix& Dref = GetFineMatrix().GetD();

        for (int mm = 0; mm < marker.Size(); ++mm)
        {
            if (marker[mm])
            {
                //Mref.EliminateRowCol(mm, ess_data[k][mm], *(rhs[k]));

                const bool set_diag = true;
                Mref.EliminateRow(mm, set_diag);
            }
        }
        Dref.EliminateCols(marker);

        fine_solver_ = make_unique<MinresBlockSolverFalse>(
                    comm_, GetFineMatrix(), remove_one_dof_);
    }

}

void FiniteVolumeMLMC::MakeFineSolver()
{
    if (!fine_solver_)
    {
        ForceMakeFineSolver();
    }
}

} // namespace smoothg<|MERGE_RESOLUTION|>--- conflicted
+++ resolved
@@ -100,12 +100,8 @@
     // Hypre may modify the original vertex_edge, which we seek to avoid
     mfem::SparseMatrix ve_copy(vertex_edge);
 
-<<<<<<< HEAD
-    mixed_laplacians_.emplace_back(vertex_edge, local_weight, edge_d_td_);
-=======
     auto fine_mbuilder = make_unique<FineMBuilder>(local_weight, vertex_edge);
     mixed_laplacians_.emplace_back(vertex_edge, std::move(fine_mbuilder), edge_d_td_);
->>>>>>> 193024e3
 
     auto graph_topology = make_unique<GraphTopology>(ve_copy, edge_d_td_, partitioning,
                                                      &edge_boundary_att_);
