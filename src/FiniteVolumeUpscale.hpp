--- conflicted
+++ resolved
@@ -95,11 +95,7 @@
                         bool energy_dual = false, bool hybridization = false,
                         const SAAMGeParam* saamge_param = nullptr);
 
-<<<<<<< HEAD
-    void MakeFineSolver() const;
-=======
     void MakeFineSolver();
->>>>>>> 7b18cf94
 
 private:
     const mfem::HypreParMatrix& edge_d_td_;
