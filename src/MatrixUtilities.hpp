/*BHEADER**********************************************************************
 *
 * Copyright (c) 2018, Lawrence Livermore National Security, LLC.
 * Produced at the Lawrence Livermore National Laboratory.
 * LLNL-CODE-745247. All Rights reserved. See file COPYRIGHT for details.
 *
 * This file is part of smoothG. For more information and source code
 * availability, see https://www.github.com/llnl/smoothG.
 *
 * smoothG is free software; you can redistribute it and/or modify it under the
 * terms of the GNU Lesser General Public License (as published by the Free
 * Software Foundation) version 2.1 dated February 1999.
 *
 ***********************************************************************EHEADER*/

/** @file

    @brief A collection of utility linear algebra routines.
*/

#ifndef __MATRIXUTILITIES_HPP__
#define __MATRIXUTILITIES_HPP__

#include "mfem.hpp"
#include <memory>
#include <iomanip>

namespace smoothg
{

/**
    @brief Prints dense matrices
*/
void Print(const mfem::DenseMatrix& mat, const std::string& label = "",
           std::ostream& out = std::cout);
void Print(const mfem::SparseMatrix& mat, const std::string& label = "",
           std::ostream& out = std::cout);

/**
    @brief Remove small entries from a matrix
*/
mfem::SparseMatrix Threshold(const mfem::SparseMatrix& mat, double tol = 1e-8);

/**
    @brief Creates a sparse matrix from a table
*/
mfem::SparseMatrix TableToMatrix(const mfem::Table& table);

/**
    @brief Creates a table from a sparse matrix's graph
*/
mfem::Table MatrixToTable(const mfem::SparseMatrix& mat);

// Rap by hand that seems to be faster than the mfem rap but uses more memory
// Use mfem::RAP if memory is more important than cycles
mfem::HypreParMatrix* RAP(const mfem::HypreParMatrix& R, const mfem::HypreParMatrix& A,
                          const mfem::HypreParMatrix& P);
mfem::HypreParMatrix* RAP(const mfem::HypreParMatrix& A, const mfem::HypreParMatrix& P);

/**
    @brief Broadcast a SparseMatrix on processor 0 to all other processors
*/
void BroadCast(MPI_Comm comm, mfem::SparseMatrix& mat);

/**
    @brief Compute transpose of a matrix
*/
mfem::SparseMatrix Transpose(const mfem::SparseMatrix& A);

/**
    @brief Multiply two sparse matrices C = A * B
*/
mfem::SparseMatrix Mult(const mfem::SparseMatrix& A, const mfem::SparseMatrix& B);

/**
    @brief Compute \f$ C = AB \f$, where \f$ A \f$ is sparse and
           \f$ B \f$ is dense.
*/
void MultSparseDense(const mfem::SparseMatrix& A, mfem::DenseMatrix& B,
                     mfem::DenseMatrix& C);

/**
    @brief Compute \f$ C = AB \f$, where \f$ A \f$ is sparse and
           \f$ B \f$ is dense, but C is kept transposed.
*/
void MultSparseDenseTranspose(const mfem::SparseMatrix& A, mfem::DenseMatrix& B,
                              mfem::DenseMatrix& C);

/**
    @brief Compute the (scaled) outer product \f$ a v v^T \f$.

    @param a scalar multiple
    @param v the vector to outer product.
    @param aVVt the returned dense matrix.
*/
void Mult_a_VVt(const double a, const mfem::Vector& v, mfem::DenseMatrix& aVVt);

/**
    @brief Set values of the non zero entries of a HypreParMatrix to 'c'.
*/
void SetConstantValue(mfem::HypreParMatrix& pmat, double c);

/**
    @brief Construct the relation table aggregate to vertex from partition
*/
mfem::SparseMatrix PartitionToMatrix(const mfem::Array<int>& partition, int nparts);

/**
   @brief Construct an identity matrix (as a SparseMatrix) of size 'size'
*/
mfem::SparseMatrix SparseIdentity(int size);

/**
   @brief Construct an rectangular identity matrix (as a SparseMatrix)
   @param rows number of row
   @param cols number of columns
   @param row_offset offset row where diagonal identity starts
   @param col_offset offset column where diagonal identity starts
*/
mfem::SparseMatrix SparseIdentity(int rows, int cols, int row_offset = 0, int col_offset = 0);

/**
   @brief mat = a * mat + b * diag(vec) or diag(vec^{-1}) if invert_vec = true

   mat must have nonzeros on the diagonal
*/
void Add(const double a, mfem::SparseMatrix& mat, const double b,
         const mfem::Vector& vec, const bool invert_vec = false);

/**
   @brief mat = mat + diag(vec) or diag(vec^{-1}) if invert_vec = true

   mat must have nonzeros on the diagonal
*/
void Add(mfem::SparseMatrix& mat, const mfem::Vector& vec,
         const bool invert_vec = false);

/**
   @brief Compute A^t * diag(D) * A
*/
mfem::SparseMatrix Mult_AtDA(const mfem::SparseMatrix& A, const mfem::Vector& D);

/**
   @brief Construct a diagonal matrix with the entries specified by a vector
   @param vect diagonal entries
*/
mfem::SparseMatrix VectorToMatrix(const mfem::Vector& vect);

/**
   Add scaling*subm into the matrix mat at locations given by rows and cols.

   The implementation is simply copied from mfem::SparseMatrix::AddSubMatrix,
   with the scaling added.
*/
void AddScaledSubMatrix(mfem::SparseMatrix& mat, const mfem::Array<int>& rows,
                        const mfem::Array<int>& cols, const mfem::DenseMatrix& subm,
                        double scaling = 1.0, int skip_zeros = 1);

/**
   @brief Add two parallel matrices C = A + B
   @param A left hand side matrix
   @param B right hand side matrix
   @note can be removed with MFEM version > 3.3.2
*/
mfem::HypreParMatrix* ParAdd(const mfem::HypreParMatrix& A, const mfem::HypreParMatrix& B);

/**
   @brief Compute max norm of parallel matrix
   @param A Parallel Matrix
*/
double MaxNorm(const mfem::HypreParMatrix& A);

/**
   @brief Extract a submatrix from a matrix

   @param A the matrix to extract from
   @param rows the rows to extract
   @param cols the columns to extract
   @param colMapper basically a data workspace

   @returns the extracted submatrix
*/
mfem::SparseMatrix ExtractRowAndColumns(
    const mfem::SparseMatrix& A, const mfem::Array<int>& rows,
    const mfem::Array<int>& cols, mfem::Array<int>& colMapper,
    bool colMapper_not_filled = true);

/**
   @brief Extract a submatrix from a sparse matrix, return it dense

   @param A the matrix to extract from
   @param rows the rows to extract
   @param cols the columns to extract
   @param colMapper basically a data workspace
   @param A_sub the returned (dense) submatrix)
*/
void ExtractSubMatrix(
    const mfem::SparseMatrix& A, const mfem::Array<int>& rows,
    const mfem::Array<int>& cols, const mfem::Array<int>& colMapper,
    mfem::DenseMatrix& A_sub);

/**
   @brief Extract columns from a dense matrix (A) to another dense matrix (A_sub)

   @param A the matrix to extract from
   @param ref_to_col mapping from reference index to column index of A
   @param subcol_to_ref mapping from column index of A_sub to reference index
   @param A_sub the returned matrix where the extracted columns are collected
   @param row_offset which row of A_sub to start putting the extracted columns
*/
void ExtractColumns(
    const mfem::DenseMatrix& A, const mfem::Array<int>& ref_to_col,
    const mfem::Array<int>& subcol_to_ref, mfem::DenseMatrix& A_sub,
    const int row_offset = 0);

/**
   @brief Fill a DenseMatrix with the entries of a SparseMatrix

   The size of the matrix Adense is set to be same as the size of Asparse
*/
void Full(const mfem::SparseMatrix& Asparse, mfem::DenseMatrix& Adense);

/**
   @brief Fill a DenseMatrix with the entries of transpose of a SparseMatrix

   The size of the matrix AdenseT is set to be same as the size of Asparse^T
*/
void FullTranspose(const mfem::SparseMatrix& Asparse, mfem::DenseMatrix& AdenseT);

/**
   @brief Prepend the (column) vector a to the matrix b.
*/
void Concatenate(const mfem::Vector& a, const mfem::DenseMatrix& b,
                 mfem::DenseMatrix& C);

/**
   @brief Make all column vectors of a orthogonal to v

   The input vector v is assumed to be a unit vector
*/
void Deflate(mfem::DenseMatrix& a, const mfem::Vector& v);

/**
   @brief Orthogonalize this vector from the constant vector.

   This is equivalent to shifting the vector so it has zero mean.

   The correct way to do this is with respect to a finite element space,
   take an FiniteElementSpace argument or a list of volumes or something.
   For now we assume equal size volumes, or a graph, and just take
   vec.Sum() / vec.Size()

   @todo improve this for the finite volume case
*/
void orthogonalize_from_constant(mfem::Vector& vec);

/**
   @brief Orthogonalize this vector from the constant vector.

   This is equivalent to shifting the vector so it has zero mean.

   The correct way to do this is with respect to a finite element space,
   take an FiniteElementSpace argument or a list of volumes or something.
   For now we assume equal size volumes, or a graph, and just take
   vec.Sum() / vec.Size()

   @todo improve this for the finite volume case
*/
void par_orthogonalize_from_constant(mfem::Vector& vec, int globalsize);
void par_orthogonalize_from_constant(mfem::HypreParVector& vec);

/** Create a std::vector of mfem::Vectors from a std::vector of mfem::BlockVectors
 *
 *  Given a block number, pulls out the mfem::Vectors from each
 *  BlockVector associated with that block number and puts it into a
 *  std::vector. Each mfem::Vector is only a view, so this does not do
 *  a deep copy.
 */
std::vector<mfem::Vector> get_blocks(
    const std::vector<std::unique_ptr<mfem::BlockVector>>& blockvecs, int block_num);

/** Get a matrix of squared errors.
 *
 *  Produces a strictly lower triangular matrix of squared differences
 *  between vectors under the given inner-product norm. If
 *  diag_sq_norms, the diagonal contains the squared norms of the
 *  vectors in the inner-product norm.
 *
 * \param vecs The std::vector of mfem::Vectors to compare.
 * \param inner_prod_mats The inner product matrix defining the norm to use.
 * \param diag_sq_norms If true, put the squared norms of the vectors on the diagonal.
 */
mfem::DenseMatrix get_sq_differences_matrix(const std::vector<mfem::Vector>& vecs,
                                            const mfem::SparseMatrix* inner_prod_mats,
                                            bool diag_sq_norms = false);

/**
   @brief Generate the "start" array for HypreParMatrix based on the number of
   local true dofs
*/
void GenerateOffsets(MPI_Comm comm, int N, HYPRE_Int loc_sizes[],
                     mfem::Array<HYPRE_Int>* offsets[]);


/**
   @brief Generate the "start" array for HypreParMatrix based on the number of
   local true dofs
   Single case
*/
void GenerateOffsets(MPI_Comm comm, int local_size, mfem::Array<HYPRE_Int>& offsets);

/**
   @brief Solver for local saddle point problems, see the formula below.

   This routine solves local saddle point problems of the form
   \f[
     \left( \begin{array}{cc}
       M&  D^T \\
       D&
     \end{array} \right)
     \left( \begin{array}{c}
       \sigma \\ u
     \end{array} \right)
     =
     \left( \begin{array}{c}
       0 \\ -g
     \end{array} \right)
   \f]

   This local solver is called when computing PV vectors, bubbles, and trace
   extensions.
*/
class LocalGraphEdgeSolver
{
public:
    /**
       @brief Constructor of the local saddle point solver.

       @param M matrix \f$ M \f$ in the formula in the class description
       @param D matrix \f$ D \f$ in the formula in the class description

       M is assumed to be diagonal (TODO: should assert?)
       We construct the matrix \f$ A = D M^{-1} D^T \f$, eliminate the zeroth
       degree of freedom to ensure it is solvable. LU factorization of \f$ A \f$
       is computed and stored (until the object is deleted) for potential
       multiple solves.
    */
    LocalGraphEdgeSolver(const mfem::SparseMatrix& M,
                         const mfem::SparseMatrix& D);

    /// M is the diagonal of the matrix \f$ M \f$ in the formula above
    LocalGraphEdgeSolver(const mfem::Vector& M, const mfem::SparseMatrix& D);

    /**
       @brief Solves \f$ (D M^{-1} D^T) u = g\f$, \f$ \sigma = M^{-1} D^T u \f$.

       @param rhs \f$ g \f$ in the formula above
       @param sol_sigma \f$ \sigma \f$ in the formula above
    */
    void Mult(const mfem::Vector& rhs, mfem::Vector& sol_sigma);

    /**
       @brief Solves \f$ (D M^{-1} D^T) u = g\f$, \f$ \sigma = M^{-1} D^T u \f$.

       @param rhs \f$ g \f$ in the formula above
       @param sol_sigma \f$ \sigma \f$ in the formula above
       @param sol_u \f$ u \f$ in the formula above
    */
    void Mult(const mfem::Vector& rhs, mfem::Vector& sol_sigma, mfem::Vector& sol_u);
private:
    void Init(double* M_data, const mfem::SparseMatrix& D);

    std::unique_ptr<mfem::UMFPackSolver> solver_;
    mfem::SparseMatrix A_;
    mfem::SparseMatrix MinvDT_;
};

/**
   @brief Compute the weighted l2 inner product between u and v
*/
double InnerProduct(const mfem::Vector& weight, const mfem::Vector& u,
                    const mfem::Vector& v);

/**
   @brief Compute the usual l2 inner product between u and v
*/
double InnerProduct(const mfem::Vector& u, const mfem::Vector& v);

/**
   @brief Construct entity to true entity table from entity_trueentity_entity

   Pick one of the processors sharing a true entity to own the true entity
   (pick the processor with a smaller id)

   @param entity_trueentity_entity = entity_trueentity * trueentity_entity
*/
std::unique_ptr<mfem::HypreParMatrix> BuildEntityToTrueEntity(
    const mfem::HypreParMatrix& entity_trueentity_entity);

<<<<<<< HEAD
=======
/**
   @brief out = bool(mat) * bool(vec)
   Compute mat * vec, with entries of mat and vec treated as boolean.
   For mat, entries in the matrix graph are treated as 1, otherwise 0.
*/
>>>>>>> 7b18cf94
void BooleanMult(const mfem::SparseMatrix& mat, const mfem::Array<int>& vec,
                 mfem::Array<int>& out);
} // namespace smoothg

#endif /* __MATRIXUTILITIES_HPP__ */<|MERGE_RESOLUTION|>--- conflicted
+++ resolved
@@ -397,14 +397,11 @@
 std::unique_ptr<mfem::HypreParMatrix> BuildEntityToTrueEntity(
     const mfem::HypreParMatrix& entity_trueentity_entity);
 
-<<<<<<< HEAD
-=======
 /**
    @brief out = bool(mat) * bool(vec)
    Compute mat * vec, with entries of mat and vec treated as boolean.
    For mat, entries in the matrix graph are treated as 1, otherwise 0.
 */
->>>>>>> 7b18cf94
 void BooleanMult(const mfem::SparseMatrix& mat, const mfem::Array<int>& vec,
                  mfem::Array<int>& out);
 } // namespace smoothg
