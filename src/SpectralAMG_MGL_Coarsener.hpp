/*BHEADER**********************************************************************
 *
 * Copyright (c) 2018, Lawrence Livermore National Security, LLC.
 * Produced at the Lawrence Livermore National Laboratory.
 * LLNL-CODE-745247. All Rights reserved. See file COPYRIGHT for details.
 *
 * This file is part of smoothG. For more information and source code
 * availability, see https://www.github.com/llnl/smoothG.
 *
 * smoothG is free software; you can redistribute it and/or modify it under the
 * terms of the GNU Lesser General Public License (as published by the Free
 * Software Foundation) version 2.1 dated February 1999.
 *
 ***********************************************************************EHEADER*/

/** @file

   @brief  SpectralAMG_MGL_Coarsener is a concrete realization of Mixed_GL_Coarsener
*/

#ifndef __SPECTRALAMG_MGL_COARSENER_HPP__
#define __SPECTRALAMG_MGL_COARSENER_HPP__

#include "Mixed_GL_Coarsener.hpp"
#include "GraphTopology.hpp"
#include "GraphCoarsen.hpp"
#include "mfem.hpp"
#include <memory>

namespace smoothg
{

/**
   @brief Use spectral AMG to coarsen the mixed graph Laplacian.
*/
class SpectralAMG_MGL_Coarsener : public Mixed_GL_Coarsener
{
public:
    /**
       @brief Build a coarsener based on spectral AMG.

       @param mgL the actual mixed graph Laplacian
       @param gt the topology describing how vertices and edges are agglomerated
       @param spectral_tol number specifying how small eigenvalues must be before they
              are included in the coarse space. A larger number here leads to a more
              accurate, more expensive coarse space.
       @param max_evecs_per_agg cap the number of eigenvectors per aggregate that will
              be used in the coarse space.
       @param dual_target get traces from eigenvectors of dual graph Laplacian
       @param scaled_dual scale dual graph Laplacian by inverse edge weight.
              Typically coarse problem gets better accuracy but becomes harder
              to solve when this option is turned on.
       @param energy_dual use energy matrix in (RHS of) dual graph eigen problem
              (guarantees approximation property in edge energy norm)
       @param is_hybridization_used whether to prepare the coarse space to use the
              HybridSolver
<<<<<<< HEAD
       @param coarse_coefficient whether to construct coarse mass matrix in a way
              so the coefficients (edge weights) can be rescaled after coarsening
              (this documentation needs to be updated)
=======
       @param coarse_components whether to store different components of coarse M
              based on trace extensions and bubbles (for construction of coarse M)
>>>>>>> 7b18cf94
    */
    SpectralAMG_MGL_Coarsener(const MixedMatrix& mgL,
                              std::unique_ptr<GraphTopology> gt,
                              double spectral_tol,
                              unsigned int max_evecs_per_agg,
                              bool dual_target,
                              bool scaled_dual,
                              bool energy_dual,
<<<<<<< HEAD
                              bool coarse_coefficient);
=======
                              bool coarse_components);
>>>>>>> 7b18cf94

private:
    /**
       @brief Coarsen the graph, constructing projectors, coarse operators, etc.
    */
    void do_construct_coarse_subspace();

private:
    bool is_hybridization_used_;
    double spectral_tol_;
    unsigned int max_evecs_per_agg_;
    bool dual_target_;
    bool scaled_dual_;
    bool energy_dual_;
<<<<<<< HEAD
    bool coarse_coefficient_;
=======
    bool coarse_components_;
>>>>>>> 7b18cf94

}; // SpectralAMG_MGL_Coarsener

} // namespace smoothg

#endif /* __SPECTRALAMG_MGL_COARSENER_HPP__ */<|MERGE_RESOLUTION|>--- conflicted
+++ resolved
@@ -54,14 +54,8 @@
               (guarantees approximation property in edge energy norm)
        @param is_hybridization_used whether to prepare the coarse space to use the
               HybridSolver
-<<<<<<< HEAD
-       @param coarse_coefficient whether to construct coarse mass matrix in a way
-              so the coefficients (edge weights) can be rescaled after coarsening
-              (this documentation needs to be updated)
-=======
        @param coarse_components whether to store different components of coarse M
               based on trace extensions and bubbles (for construction of coarse M)
->>>>>>> 7b18cf94
     */
     SpectralAMG_MGL_Coarsener(const MixedMatrix& mgL,
                               std::unique_ptr<GraphTopology> gt,
@@ -70,11 +64,7 @@
                               bool dual_target,
                               bool scaled_dual,
                               bool energy_dual,
-<<<<<<< HEAD
-                              bool coarse_coefficient);
-=======
                               bool coarse_components);
->>>>>>> 7b18cf94
 
 private:
     /**
@@ -89,11 +79,7 @@
     bool dual_target_;
     bool scaled_dual_;
     bool energy_dual_;
-<<<<<<< HEAD
-    bool coarse_coefficient_;
-=======
     bool coarse_components_;
->>>>>>> 7b18cf94
 
 }; // SpectralAMG_MGL_Coarsener
 
