--- conflicted
+++ resolved
@@ -61,11 +61,7 @@
 
     mixed_laplacians_.push_back(coarsener_->GetCoarse());
 
-<<<<<<< HEAD
-    mfem::SparseMatrix& Dref = mixed_laplacians_.back().getD();
-=======
     mfem::SparseMatrix& Dref = GetCoarseMatrix().GetD();
->>>>>>> 7b18cf94
     mfem::Array<int> marker(Dref.Width());
     marker = 0;
 
@@ -82,12 +78,8 @@
     }
     else // L2-H1 block diagonal preconditioner
     {
-<<<<<<< HEAD
-        mfem::SparseMatrix& Mref = GetCoarseMatrix().getWeight();
-=======
         GetCoarseMatrix().BuildM();
         mfem::SparseMatrix& Mref = GetCoarseMatrix().GetM();
->>>>>>> 7b18cf94
         for (int mm = 0; mm < marker.Size(); ++mm)
         {
             // Assume M diagonal, no ess data
@@ -143,11 +135,7 @@
 
     mixed_laplacians_.push_back(coarsener_->GetCoarse());
 
-<<<<<<< HEAD
-    mfem::SparseMatrix& Dref = mixed_laplacians_.back().getD();
-=======
     mfem::SparseMatrix& Dref = GetCoarseMatrix().GetD();
->>>>>>> 7b18cf94
     mfem::Array<int> marker(Dref.Width());
     marker = 0;
 
@@ -164,12 +152,8 @@
     }
     else // L2-H1 block diagonal preconditioner
     {
-<<<<<<< HEAD
-        mfem::SparseMatrix& Mref = mixed_laplacians_.back().getWeight();
-=======
         GetCoarseMatrix().BuildM();
         mfem::SparseMatrix& Mref = GetCoarseMatrix().GetM();
->>>>>>> 7b18cf94
         for (int mm = 0; mm < marker.Size(); ++mm)
         {
             // Assume M diagonal, no ess data
@@ -188,11 +172,7 @@
     setup_time_ += chrono.RealTime();
 }
 
-<<<<<<< HEAD
-void FiniteVolumeUpscale::MakeFineSolver() const
-=======
 void FiniteVolumeUpscale::MakeFineSolver()
->>>>>>> 7b18cf94
 {
     mfem::Array<int> marker;
     BooleanMult(edge_boundary_att_, ess_attr_, marker);
