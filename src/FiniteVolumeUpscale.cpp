--- conflicted
+++ resolved
@@ -94,12 +94,8 @@
 
         Dref.EliminateCols(marker);
 
-<<<<<<< HEAD
-        coarse_solver_ = make_unique<MinresBlockSolverFalse>(comm, mixed_laplacians_.back());
+        coarse_solver_ = make_unique<MinresBlockSolverFalse>(comm, mixed_laplacians_.back(), remove_one_dof_);
         coarse_solver_->SetMaxIter(50000);
-=======
-        coarse_solver_ = make_unique<MinresBlockSolverFalse>(comm, mixed_laplacians_.back(), remove_one_dof_);
->>>>>>> 4efee93d
     }
 
     MakeCoarseVectors();
@@ -207,17 +203,11 @@
             mfem::Array<int> mfem_const_broken;
             mfem_const_broken.MakeRef(marker);
             Dref.EliminateCols(mfem_const_broken);
-<<<<<<< HEAD
-//            if (!w_exists && myid_ == 0)
-//            {
-//                Dref.EliminateRow(0);
-//            }
-=======
+
             if (!w_exists && remove_one_dof_ && myid_ == 0)
             {
                 Dref.EliminateRow(0);
             }
->>>>>>> 4efee93d
 
             fine_solver_ = make_unique<MinresBlockSolverFalse>(comm_, GetFineMatrix(), remove_one_dof_);
         }
