--- conflicted
+++ resolved
@@ -24,7 +24,7 @@
 {
 
 std::vector<std::vector<double> > BuildCoarseToFineNormalFlip(
-        const GraphTopology& topo, const mfem::SparseMatrix& vertex_edge)
+    const GraphTopology& topo, const mfem::SparseMatrix& vertex_edge)
 {
     const auto& face_Agg = topo.face_Agg_;
     const auto& face_edge = topo.face_edge_;
@@ -77,12 +77,9 @@
     auto graph_topology = make_unique<GraphTopology>(ve_copy, edge_d_td_, partitioning,
                                                      &edge_boundary_att_);
 
-<<<<<<< HEAD
     c2f_normal_flip_ = BuildCoarseToFineNormalFlip(*graph_topology, vertex_edge);
 
-=======
     bool coarse_coefficient = false;
->>>>>>> d05620e0
     coarsener_ = make_unique<SpectralAMG_MGL_Coarsener>(
                      mixed_laplacians_[0], std::move(graph_topology), spect_tol,
                      max_evects, dual_target, scaled_dual, energy_dual,
@@ -127,12 +124,8 @@
 
         Dref.EliminateCols(marker);
 
-<<<<<<< HEAD
         coarse_solver_ = make_unique<MinresBlockSolverFalse>(
-                             comm, mixed_laplacians_.back(), remove_one_dof_);
-=======
-        coarse_solver_ = make_unique<MinresBlockSolverFalse>(comm, GetCoarseMatrix());
->>>>>>> d05620e0
+                             comm, GetCoarseMatrix(), remove_one_dof_);
     }
 
     MakeCoarseVectors();
@@ -244,21 +237,15 @@
                     Mref.EliminateRow(mm, set_diag);
                 }
             }
-<<<<<<< HEAD
-            mfem::Array<int> mfem_const_broken;
-            mfem_const_broken.MakeRef(marker);
-            Dref.EliminateCols(mfem_const_broken);
-
+
+            Dref.EliminateCols(marker);
             if (!w_exists && remove_one_dof_ && myid_ == 0)
-=======
-            Dref.EliminateCols(marker);
-            if (!w_exists && myid_ == 0)
->>>>>>> d05620e0
             {
                 Dref.EliminateRow(0);
             }
 
-            fine_solver_ = make_unique<MinresBlockSolverFalse>(comm_, GetFineMatrix(), remove_one_dof_);
+            fine_solver_ = make_unique<MinresBlockSolverFalse>(
+                               comm_, GetFineMatrix(), remove_one_dof_);
         }
     }
 }
