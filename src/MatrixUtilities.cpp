/*BHEADER**********************************************************************
 *
 * Copyright (c) 2018, Lawrence Livermore National Security, LLC.
 * Produced at the Lawrence Livermore National Laboratory.
 * LLNL-CODE-745247. All Rights reserved. See file COPYRIGHT for details.
 *
 * This file is part of smoothG. For more information and source code
 * availability, see https://www.github.com/llnl/smoothG.
 *
 * smoothG is free software; you can redistribute it and/or modify it under the
 * terms of the GNU Lesser General Public License (as published by the Free
 * Software Foundation) version 2.1 dated February 1999.
 *
 ***********************************************************************EHEADER*/

/** @file

    @brief Implementations of some utility routines for linear algebra.

    These are implemented with and operate on MFEM data structures.
*/

#include "MatrixUtilities.hpp"
#include <assert.h>
#include "utilities.hpp"

using std::unique_ptr;

namespace smoothg
{

void Print(const mfem::DenseMatrix& mat, const std::string& label, std::ostream& out)
{
    const int old_precision = out.precision();
    out.precision(5);

    out << label << "\n";

    for (int i = 0; i < mat.Height(); ++i)
    {
        for (int j = 0; j < mat.Width(); ++j)
        {
            out << std::setw(5) << mat(i, j) << " ";
        }

        out << "\n";
    }

    out.precision(old_precision);
}

void Print(const mfem::SparseMatrix& mat, const std::string& label, std::ostream& out)
{
    mfem::DenseMatrix dense(mat.Height(), mat.Width());
    dense = 0.0;

    for (int i = 0; i < mat.Height(); ++i)
    {
        for (int j = mat.GetI()[i]; j < mat.GetI()[i + 1]; ++j)
        {
            dense(i, mat.GetJ()[j]) = mat.GetData()[j];
        }
    }

    Print(dense, label, out);
}


mfem::SparseMatrix Transpose(const mfem::SparseMatrix& A)
{
    std::unique_ptr<mfem::SparseMatrix> A_t_ptr(mfem::Transpose(A));
    mfem::SparseMatrix A_t;
    A_t.Swap(*A_t_ptr);

    return A_t;
}

mfem::SparseMatrix Mult(const mfem::SparseMatrix& A, const mfem::SparseMatrix& B)
{
    std::unique_ptr<mfem::SparseMatrix> C_ptr(mfem::Mult(A, B));
    mfem::SparseMatrix C;
    C.Swap(*C_ptr);

    return C;
}

mfem::SparseMatrix Threshold(const mfem::SparseMatrix& mat, double tol)
{
    // TODO(gelever1): Perform this more better

    mfem::SparseMatrix out(mat.Height(), mat.Width());

    for (int i = 0; i < mat.Height(); ++i)
    {
        for (int j = mat.GetI()[i]; j < mat.GetI()[i + 1]; ++j)
        {
            const double val = mat.GetData()[j];
            // if (std::fabs(val) > tol)
            // Keep diagonal always??
            if (std::fabs(val) > tol || i == mat.GetJ()[j])
            {
                out.Add(i, mat.GetJ()[j], val);
            }
        }
    }

    out.Finalize();

    return out;
}

mfem::SparseMatrix TableToMatrix(const mfem::Table& table)
{
    const int height = table.Size();
    const int width = table.Width();
    const int nnz = table.Size_of_connections();

    int* i = new int[height + 1];
    int* j = new int[nnz];
    double* data = new double[nnz];

    std::copy_n(table.GetI(), height + 1, i);
    std::copy_n(table.GetJ(), nnz, j);
    std::fill_n(data, nnz, 1.);

    return mfem::SparseMatrix(i, j, data, height, width);
}

mfem::Table MatrixToTable(const mfem::SparseMatrix& mat)
{
    const int nrows = mat.Height();
    const int nnz = mat.NumNonZeroElems();

    int* i = new int[nrows + 1];
    int* j = new int[nnz];

    std::copy_n(mat.GetI(), nrows + 1, i);
    std::copy_n(mat.GetJ(), nnz, j);

    mfem::Table table;
    table.SetIJ(i, j, nrows);
    return table;
}

mfem::HypreParMatrix* RAP(const mfem::HypreParMatrix& R, const mfem::HypreParMatrix& A,
                          const mfem::HypreParMatrix& P)
{
    // TODO(gelever1): Remove const cast once mfem version update
    unique_ptr<mfem::HypreParMatrix> RT(const_cast<mfem::HypreParMatrix&>(R).Transpose());
    assert(RT);
    unique_ptr<mfem::HypreParMatrix> AP(mfem::ParMult(const_cast<mfem::HypreParMatrix*>(&A),
                                                      const_cast<mfem::HypreParMatrix*>(&P)));

    mfem::HypreParMatrix* rap = mfem::ParMult(RT.get(), AP.get());
    assert(rap);

    rap->CopyRowStarts();
    //rap->CopyColStarts();
    hypre_ParCSRMatrixSetNumNonzeros(*rap);

    return rap;
}

mfem::HypreParMatrix* RAP(const mfem::HypreParMatrix& A, const mfem::HypreParMatrix& P)
{
    return RAP(P, A, P);
}

void BroadCast(MPI_Comm comm, mfem::SparseMatrix& mat)
{
    int myid;
    MPI_Comm_rank(comm, &myid);

    int sizes[3];
    if (myid == 0)
    {
        sizes[0] = mat.Height();
        sizes[1] = mat.Width();
        sizes[2] = mat.NumNonZeroElems();
    }
    MPI_Bcast(sizes, 3, MPI_INT, 0, comm);

    int* I;
    int* J;
    double* Data;

    if (myid == 0)
    {
        I = mat.GetI();
        J = mat.GetJ();
        Data = mat.GetData();
    }
    else
    {
        I = new int[sizes[0] + 1];
        J = new int[sizes[2]];
        Data = new double[sizes[2]];
    }

    MPI_Bcast(I, sizes[0] + 1, MPI_INT, 0, comm);
    MPI_Bcast(J, sizes[2], MPI_INT, 0, comm);
    MPI_Bcast(Data, sizes[2], MPI_DOUBLE, 0, comm);

    if (myid != 0)
    {
        mfem::SparseMatrix tmp(I, J, Data, sizes[0], sizes[1]);
        mat.Swap(tmp);
    }
}


void MultSparseDense(const mfem::SparseMatrix& A, mfem::DenseMatrix& B,
                     mfem::DenseMatrix& C)
{
    C.SetSize(A.Height(), B.Width());
    MFEM_ASSERT(A.Width() == B.Height(), "incompatible dimensions");

    mfem::Vector column_in, column_out;
    for (int j = 0; j < B.Width(); ++j)
    {
        B.GetColumnReference(j, column_in);
        C.GetColumnReference(j, column_out);
        A.Mult(column_in, column_out);
    }
}

void MultSparseDenseTranspose(const mfem::SparseMatrix& A, mfem::DenseMatrix& B,
                              mfem::DenseMatrix& C)
{
    MFEM_ASSERT(C.Width() == A.Height() && C.Height() == B.Width() &&
                A.Width() == B.Height(), "incompatible dimensions");

    const double* A_data = A.GetData();
    const int* A_i = A.GetI();
    const int* A_j = A.GetJ();

    const int A_height = A.Height();
    const int B_width = B.Width();

    for (int k = 0; k < B_width; ++k)
    {
        for (int i = 0; i < A_height; ++i)
        {
            double val = 0.0;

            for (int j = A_i[i]; j < A_i[i + 1]; ++j)
            {
                val += A_data[j] * B(A_j[j], k);
            }

            C(k, i) = val;
        }
    }
}

void Mult_a_VVt(const double a, const mfem::Vector& v, mfem::DenseMatrix& aVVt)
{
    int n = v.Size();

    assert(aVVt.Height() == n && aVVt.Width() == n);

    for (int i = 0; i < n; i++)
    {
        double avi = a * v(i);
        for (int j = 0; j < i; j++)
        {
            double avivj = avi * v(j);
            aVVt(i, j) = avivj;
            aVVt(j, i) = avivj;
        }
        aVVt(i, i) = avi * v(i);
    }
}

void SetConstantValue(mfem::HypreParMatrix& pmat, double c)
{
    pmat = c;
}

mfem::SparseMatrix PartitionToMatrix(
    const mfem::Array<int>& partition, int nparts)
{
    int nvertices = partition.Size();
    int* aggregate_vertex_i = new int[nparts + 1]();
    int* aggregate_vertex_j = new int[nvertices];
    double* aggregate_vertex_data = new double[nvertices];

    std::fill_n(aggregate_vertex_data, nvertices, 1.);

    for (int i = 0; i < nvertices; ++i)
        aggregate_vertex_i[partition[i] + 1]++;
    for (int i = 1; i < nparts; ++i)
        aggregate_vertex_i[i + 1] += aggregate_vertex_i[i];
    for (int i = 0; i < nvertices; ++i)
        aggregate_vertex_j[aggregate_vertex_i[partition[i]]++] = i;
    assert(aggregate_vertex_i[nparts - 1] == aggregate_vertex_i[nparts]);
    for (int i = nparts - 1; i > 0; --i)
        aggregate_vertex_i[i] = aggregate_vertex_i[i - 1];
    aggregate_vertex_i[0] = 0;

    return mfem::SparseMatrix(aggregate_vertex_i, aggregate_vertex_j, aggregate_vertex_data,
                              nparts, nvertices);
}

mfem::SparseMatrix SparseIdentity(int size)
{
    int* I = new int[size + 1];
    std::iota(I, I + size + 1, 0);
    int* J = new int[size];
    std::iota(J, J + size, 0);
    double* Data = new double[size];
    std::fill_n(Data, size, 1.0);

    return mfem::SparseMatrix(I, J, Data, size, size);
}

mfem::SparseMatrix SparseIdentity(int rows, int cols, int row_offset, int col_offset)
{
    assert(rows >= 0);
    assert(cols >= 0);
    assert(row_offset <= rows);
    assert(row_offset >= 0);
    assert(col_offset <= cols);
    assert(col_offset >= 0);

    const int diag_size = std::min(rows - row_offset, cols - col_offset);

    int* I = new int[rows + 1];
    std::fill(I, I + row_offset, 0);
    std::iota(I + row_offset, I + row_offset + diag_size, 0);
    std::fill(I + row_offset + diag_size, I + rows + 1, diag_size);

    int* J = new int[diag_size];
    std::iota(J, J + diag_size, col_offset);
    double* Data = new double[diag_size];
    std::fill_n(Data, diag_size, 1.0);

    return mfem::SparseMatrix(I, J, Data, rows, cols);
}

void Add(const double a, mfem::SparseMatrix& mat, const double b,
         const mfem::Vector& vec, const bool invert_vec)
{
    assert(mat.Height() == vec.Size());
    assert(mat.Width() == vec.Size());

    if (a != 1.0)
        mat *= a;

    if (invert_vec)
    {
        for (int i = 0; i < vec.Size() ; i++)
        {
            mat(i, i) += (b / vec(i));
        }
    }
    else
    {
        for (int i = 0; i < vec.Size() ; i++)
        {
            mat(i, i) += (b * vec(i));
        }
    }
}

void Add(mfem::SparseMatrix& mat, const mfem::Vector& vec, const bool invert_vec)
{
    smoothg::Add(1.0, mat, 1.0, vec, invert_vec);
}

mfem::SparseMatrix Mult_AtDA(const mfem::SparseMatrix& A, const mfem::Vector& D)
{
    std::unique_ptr<mfem::SparseMatrix> AtDA_ptr(mfem::Mult_AtDA(A, D));
    mfem::SparseMatrix AtDA;
    AtDA.Swap(*AtDA_ptr);

    return AtDA;
}

mfem::SparseMatrix VectorToMatrix(const mfem::Vector& vect)
{
    if (vect.Size() == 0)
    {
        return mfem::SparseMatrix();
    }

    const int size = vect.Size();

    int* I = new int[size + 1];
    int* J = new int[size];
    double* Data = new double[size];

    for (int i = 0; i < size; ++i)
    {
        Data[i] = vect[i];
    }

    std::iota(I, I + size + 1, 0);
    std::iota(J, J + size, 0);

    return mfem::SparseMatrix(I, J, Data, size, size);
}

/// I am worried that some of these methods (especially _Add_) will not be public
/// in future versions of MFEM
void AddScaledSubMatrix(mfem::SparseMatrix& mat, const mfem::Array<int>& rows,
                        const mfem::Array<int>& cols, const mfem::DenseMatrix& subm,
                        double scaling, int skip_zeros)
{
    int i, j, gi, gj, s, t;
    double a;
    const int height = mat.Height();
    const int width = mat.Width();

    for (i = 0; i < rows.Size(); i++)
    {
        if ((gi = rows[i]) < 0) { gi = -1 - gi, s = -1; }
        else { s = 1; }
        MFEM_ASSERT(gi < height,
                    "Trying to insert a row " << gi << " outside the matrix height "
                    << height);
        mat.SetColPtr(gi);
        for (j = 0; j < cols.Size(); j++)
        {
            if ((gj = cols[j]) < 0) { gj = -1 - gj, t = -s; }
            else { t = s; }
            MFEM_ASSERT(gj < width,
                        "Trying to insert a column " << gj << " outside the matrix width "
                        << width);
            a = scaling * subm(i, j);
            if (skip_zeros && a == 0.0)
            {
                // if the element is zero do not assemble it unless this breaks
                // the symmetric structure
                if (&rows != &cols || subm(j, i) == 0.0)
                {
                    continue;
                }
            }
            if (t < 0) { a = -a; }
            mat._Add_(gj, a);
        }
        mat.ClearColPtr();
    }
}

// Modified from MFEM
mfem::HypreParMatrix* ParAdd(const mfem::HypreParMatrix& A_ref, const mfem::HypreParMatrix& B_ref)
{
    hypre_ParCSRMatrix* A(const_cast<mfem::HypreParMatrix&>(A_ref));
    hypre_ParCSRMatrix* B(const_cast<mfem::HypreParMatrix&>(B_ref));

    MPI_Comm            comm   = hypre_ParCSRMatrixComm(A);
    hypre_CSRMatrix*    A_diag = hypre_ParCSRMatrixDiag(A);
    hypre_CSRMatrix*    A_offd = hypre_ParCSRMatrixOffd(A);
    HYPRE_Int*          A_cmap = hypre_ParCSRMatrixColMapOffd(A);
    HYPRE_Int           A_cmap_size = hypre_CSRMatrixNumCols(A_offd);
    hypre_CSRMatrix*    B_diag = hypre_ParCSRMatrixDiag(B);
    hypre_CSRMatrix*    B_offd = hypre_ParCSRMatrixOffd(B);
    HYPRE_Int*          B_cmap = hypre_ParCSRMatrixColMapOffd(B);
    HYPRE_Int           B_cmap_size = hypre_CSRMatrixNumCols(B_offd);
    hypre_ParCSRMatrix* C;
    hypre_CSRMatrix*    C_diag;
    hypre_CSRMatrix*    C_offd;
    HYPRE_Int*          C_cmap;
    HYPRE_Int           im;
    HYPRE_Int           cmap_differ;

    /* Check if A_cmap and B_cmap are the same. */
    cmap_differ = 0;
    if (A_cmap_size != B_cmap_size)
    {
        cmap_differ = 1; /* A and B have different cmap_size */
    }
    else
    {
        for (im = 0; im < A_cmap_size; im++)
        {
            if (A_cmap[im] != B_cmap[im])
            {
                cmap_differ = 1; /* A and B have different cmap arrays */
                break;
            }
        }
    }

    if ( cmap_differ == 0 )
    {
        /* A and B have the same column mapping for their off-diagonal blocks so
           we can sum the diagonal and off-diagonal blocks separately and reduce
           temporary memory usage. */

        /* Add diagonals, off-diagonals, copy cmap. */
        C_diag = hypre_CSRMatrixAdd(A_diag, B_diag);
        if (!C_diag)
        {
            return NULL; /* error: A_diag and B_diag have different dimensions */
        }
        C_offd = hypre_CSRMatrixAdd(A_offd, B_offd);
        if (!C_offd)
        {
            hypre_CSRMatrixDestroy(C_diag);
            return NULL; /* error: A_offd and B_offd have different dimensions */
        }
        /* copy A_cmap -> C_cmap */
        C_cmap = hypre_TAlloc(HYPRE_Int, A_cmap_size);
        for (im = 0; im < A_cmap_size; im++)
        {
            C_cmap[im] = A_cmap[im];
        }

        C = hypre_ParCSRMatrixCreate(comm,
                                     hypre_ParCSRMatrixGlobalNumRows(A),
                                     hypre_ParCSRMatrixGlobalNumCols(A),
                                     hypre_ParCSRMatrixRowStarts(A),
                                     hypre_ParCSRMatrixColStarts(A),
                                     hypre_CSRMatrixNumCols(C_offd),
                                     hypre_CSRMatrixNumNonzeros(C_diag),
                                     hypre_CSRMatrixNumNonzeros(C_offd));

        /* In C, destroy diag/offd (allocated by Create) and replace them with
        C_diag/C_offd. */
        hypre_CSRMatrixDestroy(hypre_ParCSRMatrixDiag(C));
        hypre_CSRMatrixDestroy(hypre_ParCSRMatrixOffd(C));
        hypre_ParCSRMatrixDiag(C) = C_diag;
        hypre_ParCSRMatrixOffd(C) = C_offd;

        hypre_ParCSRMatrixColMapOffd(C) = C_cmap;
    }
    else
    {
        /* A and B have different column mappings for their off-diagonal blocks so
        we need to use the column maps to create full-width CSR matricies. */

        int  ierr = 0;
        hypre_CSRMatrix* csr_A;
        hypre_CSRMatrix* csr_B;
        hypre_CSRMatrix* csr_C_temp;

        /* merge diag and off-diag portions of A */
        csr_A = hypre_MergeDiagAndOffd(A);

        /* merge diag and off-diag portions of B */
        csr_B = hypre_MergeDiagAndOffd(B);

        /* add A and B */
        csr_C_temp = hypre_CSRMatrixAdd(csr_A, csr_B);

        /* delete CSR versions of A and B */
        ierr += hypre_CSRMatrixDestroy(csr_A);
        ierr += hypre_CSRMatrixDestroy(csr_B);

        /* create a new empty ParCSR matrix to contain the sum */
        C = hypre_ParCSRMatrixCreate(hypre_ParCSRMatrixComm(A),
                                     hypre_ParCSRMatrixGlobalNumRows(A),
                                     hypre_ParCSRMatrixGlobalNumCols(A),
                                     hypre_ParCSRMatrixRowStarts(A),
                                     hypre_ParCSRMatrixColStarts(A),
                                     0, 0, 0);

        /* split C into diag and off-diag portions */
        /* FIXME: GenerateDiagAndOffd() uses an int array of size equal to the
           number of columns in csr_C_temp which is the global number of columns
           in A and B. This does not scale well. */
        ierr += GenerateDiagAndOffd(csr_C_temp, C,
                                    hypre_ParCSRMatrixFirstColDiag(A),
                                    hypre_ParCSRMatrixLastColDiag(A));

        /* delete CSR version of C */
        ierr += hypre_CSRMatrixDestroy(csr_C_temp);

        assert(ierr == 0);
    }

    /* hypre_ParCSRMatrixSetNumNonzeros(A); */

    /* Make sure that the first entry in each row is the diagonal one. */
    hypre_CSRMatrixReorder(hypre_ParCSRMatrixDiag(C));

    /* C owns diag, offd, and cmap. */
    hypre_ParCSRMatrixSetDataOwner(C, 1);
    /* C does not own row and column starts. */
    hypre_ParCSRMatrixSetRowStartsOwner(C, 0);
    hypre_ParCSRMatrixSetColStartsOwner(C, 0);

    return new mfem::HypreParMatrix(C);
}

double MaxNorm(const mfem::HypreParMatrix& A)
{
    mfem::SparseMatrix diag;
    mfem::SparseMatrix offd;

    HYPRE_Int* junk_map;
    A.GetDiag(diag);
    A.GetOffd(offd, junk_map);

    double local_max = std::max(diag.MaxNorm(), offd.MaxNorm());

    double global_max;
    MPI_Allreduce(&local_max, &global_max, 1, MPI_DOUBLE, MPI_MAX, A.GetComm());

    return global_max;
}

mfem::SparseMatrix ExtractRowAndColumns(
    const mfem::SparseMatrix& A, const mfem::Array<int>& rows,
    const mfem::Array<int>& cols, mfem::Array<int>& colMapper,
    bool colMapper_not_filled)
{
    if (rows.Size() == 0 || cols.Size() == 0)
    {
        mfem::SparseMatrix out(rows.Size(), cols.Size());
        out.Finalize();
        return out;
    }

    const int* i_A = A.GetI();
    const int* j_A = A.GetJ();
    const double* a_A = A.GetData();

    assert(rows.Size() && rows.Max() < A.Height());
    assert(cols.Size() && cols.Max() < A.Width());
    assert(colMapper.Size() >= A.Width());

    if (colMapper_not_filled)
    {
        for (int jcol(0); jcol < cols.Size(); ++jcol)
            colMapper[cols[jcol]] = jcol;
    }

    const int nrow_sub = rows.Size();
    const int ncol_sub = cols.Size();

    int* i_sub = new int[nrow_sub + 1];
    i_sub[0] = 0;

    // Find the number of nnz.
    int nnz = 0;
    for (int i = 0; i < nrow_sub; ++i)
    {
        const int current_row = rows[i];

        for (int j = i_A[current_row]; j < i_A[current_row + 1]; ++j)
        {
            if (colMapper[j_A[j]] >= 0)
                ++nnz;
        }

        i_sub[i + 1] = nnz;
    }

    // Allocate memory
    int* j_sub = new int[nnz];
    double* a_sub = new double[nnz];

    // Fill in the matrix
    int count = 0;
    for (int i(0); i < nrow_sub; ++i)
    {
        const int current_row = rows[i];

        for (int j = i_A[current_row]; j < i_A[current_row + 1]; ++j)
        {
            if (colMapper[j_A[j]] >= 0)
            {
                j_sub[count] = colMapper[j_A[j]];
                a_sub[count] = a_A[j];
                count++;
            }
        }
    }

    assert(count == nnz);

    // Restore colMapper so it can be reused other times!
    if (colMapper_not_filled)
    {
        for (int jcol(0); jcol < cols.Size(); ++jcol)
            colMapper[cols[jcol]] = -1;
    }

    return mfem::SparseMatrix(i_sub, j_sub, a_sub,
                              nrow_sub, ncol_sub);
}

void ExtractSubMatrix(
    const mfem::SparseMatrix& A, const mfem::Array<int>& rows,
    const mfem::Array<int>& cols, const mfem::Array<int>& colMapper,
    mfem::DenseMatrix& A_sub)
{
    const int nrow = rows.Size();
    const int ncol = cols.Size();

    const int* A_i = A.GetI();
    const int* A_j = A.GetJ();
    const double* A_data = A.GetData();

    A_sub.SetSize(nrow, ncol);
    A_sub = 0.;

    for (int i = 0; i < nrow; ++i)
    {
        const int row = rows[i];

        for (int j = A_i[row]; j < A_i[row + 1]; ++j)
        {
            const int col = colMapper[A_j[j]];

            if (col >= 0)
                A_sub(i, col) = A_data[j];
        }
    }
}

void ExtractColumns(
    const mfem::DenseMatrix& A, const mfem::Array<int>& ref_to_col,
    const mfem::Array<int>& subcol_to_ref, mfem::DenseMatrix& A_sub,
    const int row_offset)
{
    const int A_width = A.Width();
    const int A_height = A.Height();
    const int A_sub_height = A_sub.Height();

    assert((A_height + row_offset) <= A_sub_height);

    for (int j = 0; j < subcol_to_ref.Size(); ++j)
    {
        int A_col = ref_to_col[subcol_to_ref[j]];
        assert(A_col >= 0);
        assert(A_col < A_width);
        std::copy_n(A.Data() + A_col * A_height, A_height,
                    A_sub.Data() + j * A_sub_height + row_offset);
    }
}

void Full(const mfem::SparseMatrix& Asparse, mfem::DenseMatrix& Adense)
{
    const int nrow = Asparse.Size();
    const int ncol = Asparse.Width();

    Adense.SetSize(nrow, ncol);
    Adense = 0.;

    const int* A_i = Asparse.GetI();
    const int* A_j = Asparse.GetJ();
    const double* A_data = Asparse.GetData();

    int jcol = 0;
    int end;

    for (int irow(0); irow < nrow; ++irow)
        for (end = A_i[irow + 1]; jcol != end; ++jcol)
            Adense(irow, A_j[jcol]) = A_data[jcol];
}

void FullTranspose(const mfem::SparseMatrix& Asparse, mfem::DenseMatrix& AdenseT)
{
    const int nrow = Asparse.Size();
    const int ncol = Asparse.Width();

    AdenseT.SetSize(ncol, nrow);
    AdenseT = 0.;

    const int* A_i = Asparse.GetI();
    const int* A_j = Asparse.GetJ();
    const double* A_data = Asparse.GetData();

    const int* j_it = A_j;
    const double* a_it = A_data;
    const int* end;

    for (int irow(0); irow < nrow; ++irow)
        for (end = A_j + A_i[irow + 1]; j_it != end; ++j_it, ++a_it)
            AdenseT(*j_it, irow) = *a_it;
}

void Concatenate(const mfem::Vector& a, const mfem::DenseMatrix& b,
                 mfem::DenseMatrix& C)
{
    int nrow_a = a.Size();
    int nrow_C = C.Height();
    int ncol_C = C.Width();

    assert(nrow_a == b.Height());
    assert(nrow_a == nrow_C);
    assert(ncol_C <= b.Width() + 1);

    double* a_data = a.GetData();
    double* C_data = C.Data();

    assert(a_data);
    assert(C_data);

    C_data = std::copy(a_data, a_data + nrow_a, C_data);
    double* b_data = b.Data();
    int hw = nrow_C * (ncol_C - 1);
    if (hw > 0)
        std::copy(b_data, b_data + hw, C_data);
}

// Note: v is assumed to be a unit vector
void Deflate(mfem::DenseMatrix& a, const mfem::Vector& v)
{
    int nrow = a.Height();
    int ncol = a.Width();

    mfem::DenseMatrix v_row_vec(v.GetData(), 1, nrow);
    mfem::DenseMatrix scale(1, ncol);
    mfem::Mult(v_row_vec, a, scale);

    // a -= vv^Ta
    double* ad = a.Data();
    double* vd;
    double* sd = scale.Data();
    for (int j = 0; j < ncol; j++)
    {
        vd = v.GetData();
        for (int i = 0; i < nrow; i++)
            *(ad++) -= *(vd++) * (*sd);
        sd++;
    }
}

void orthogonalize_from_constant(mfem::Vector& vec)
{
    vec -= vec.Sum() / vec.Size();
}

/// @todo MPI_COMM_WORLD should be more generic
void par_orthogonalize_from_constant(mfem::Vector& vec, int globalsize)
{
    double localsum = vec.Sum();
    double globalsum;
    MPI_Allreduce(&localsum, &globalsum, 1, MPI_DOUBLE, MPI_SUM, MPI_COMM_WORLD);
    vec -= globalsum / globalsize;
}

void par_orthogonalize_from_constant(mfem::HypreParVector& vec)
{
    par_orthogonalize_from_constant(vec, vec.GlobalSize());
}

std::vector<mfem::Vector> get_blocks(
    const std::vector<std::unique_ptr<mfem::BlockVector>>& blockvecs,
    int block_num)
{
    std::vector<mfem::Vector> vecs;
    for (auto const& bv : blockvecs)
    {
        vecs.emplace_back(bv->GetBlock(block_num));
    }
    return vecs;
}

mfem::DenseMatrix get_sq_differences_matrix(
    const std::vector<mfem::Vector>& vecs,
    const mfem::SparseMatrix* inner_prod_mat,
    bool diag_sq_norms)
{
    unsigned int numvecs = vecs.size();
    int vecsize = vecs[0].Size();

#ifdef SMOOTHG_DEBUG
    if (vecs.size() < 2)
    {
        throw std::runtime_error("get_sq_differences_matrix: Must use a vecs "
                                 "vector of size at least 2.");
    }
    for (unsigned int i = 1; i < numvecs; i++)
    {
        if (vecs[i].Size() != vecsize)
        {
            throw std::runtime_error("get_sq_differences_matrix: Not all "
                                     "vectors have the same size.");
        }
    }
#endif // SMOOTHG_DEBUG

    mfem::Vector diff(vecsize);
    mfem::DenseMatrix sq_diff_mat(numvecs, numvecs);
    sq_diff_mat = 0.0;
    for (unsigned int i = 0; i < numvecs; i++)
    {
        for (unsigned int j = 0; j < i; j++)
        {
            subtract(vecs[i], vecs[j], diff);
            if (inner_prod_mat)
                sq_diff_mat(i, j) = inner_prod_mat->InnerProduct(diff, diff);
            else
                sq_diff_mat(i, j) = diff * diff;
        }
        if (diag_sq_norms)
        {
            if (inner_prod_mat)
                sq_diff_mat(i, i) = inner_prod_mat->InnerProduct(vecs[i], vecs[i]);
            else
                sq_diff_mat(i, i) = vecs[i] * vecs[i];
        }
    }
    return sq_diff_mat;
}

void GenerateOffsets(MPI_Comm comm, int N, HYPRE_Int loc_sizes[],
                     mfem::Array<HYPRE_Int>* offsets[])
{
    int num_procs, myid;
    MPI_Comm_size(comm, &num_procs);
    MPI_Comm_rank(comm, &myid);

    if (HYPRE_AssumedPartitionCheck())
    {
        mfem::Array<HYPRE_Int> temp(N);
        MPI_Scan(loc_sizes, temp.GetData(), N, HYPRE_MPI_INT, MPI_SUM, comm);
        for (int i = 0; i < N; i++)
        {
            offsets[i]->SetSize(3);
            (*offsets[i])[0] = temp[i] - loc_sizes[i];
            (*offsets[i])[1] = temp[i];
        }
        MPI_Bcast(temp.GetData(), N, HYPRE_MPI_INT, num_procs - 1, comm);
        for (int i = 0; i < N; i++)
        {
            (*offsets[i])[2] = temp[i];
            // check for overflow (TODO: define our own verify)
            MFEM_VERIFY((*offsets[i])[0] >= 0 && (*offsets[i])[1] >= 0,
                        "overflow in offsets");
        }
    }
    else
    {
        mfem::Array<HYPRE_Int> temp(N * num_procs);
        MPI_Allgather(loc_sizes, N, HYPRE_MPI_INT, temp.GetData(), N,
                      HYPRE_MPI_INT, comm);
        for (int i = 0; i < N; i++)
        {
            mfem::Array<HYPRE_Int>& offs = *offsets[i];
            offs.SetSize(num_procs + 1);
            offs[0] = 0;
            for (int j = 0; j < num_procs; j++)
            {
                offs[j + 1] = offs[j] + temp[i + N * j];
            }
            // Check for overflow (TODO: define our own verify)
            MFEM_VERIFY(offs[myid] >= 0 && offs[myid + 1] >= 0,
                        "overflow in offsets");
        }
    }
}

void GenerateOffsets(MPI_Comm comm, int local_size, mfem::Array<HYPRE_Int>& offsets)
{
    mfem::Array<HYPRE_Int>* start[1] = {&offsets};
    const int N = 1;

    GenerateOffsets(comm, N, &local_size, start);
}

// This constructor assumes M to be diagonal
LocalGraphEdgeSolver::LocalGraphEdgeSolver(const mfem::SparseMatrix& M,
                                           const mfem::SparseMatrix& D)
{
    double* M_data = M.GetData();
    Init(M_data, D);
}

// This constructor takes the diagonal of M (as a Vector) as input
LocalGraphEdgeSolver::LocalGraphEdgeSolver(const mfem::Vector& M,
                                           const mfem::SparseMatrix& D)
{
    double* M_data = M.GetData();
    Init(M_data, D);
}

void LocalGraphEdgeSolver::Init(double* M_data, const mfem::SparseMatrix& D)
{
    mfem::SparseMatrix DT(smoothg::Transpose(D));
    MinvDT_.Swap(DT);

    // Compute M^{-1}D^T (assuming M is diagonal)
    int* DT_i = MinvDT_.GetI();
    double* DT_data = MinvDT_.GetData();

    for (int i = 0; i < MinvDT_.Height(); i++)
    {
        const double scale = M_data[i];
        for (int j = DT_i[i]; j < DT_i[i + 1]; j++)
            DT_data[j] /= scale;
    }

    // TODO(gelever1): change all the swaps once mfem version > PR #352
    unique_ptr<mfem::SparseMatrix> tmp(mfem::Mult(D, MinvDT_));
    A_.Swap(*tmp);

    // Eliminate the first unknown so that A_ is invertible
    A_.EliminateRowCol(0);
    solver_ = make_unique<mfem::UMFPackSolver>(A_);
}

void LocalGraphEdgeSolver::Mult(const mfem::Vector& rhs,
                                mfem::Vector& sol_sigma)
{
    // Set rhs(0)=0 so that the modified system after
    // the elimination is consistent with the original one
    mfem::Vector& rhs_copy = const_cast<mfem::Vector&>(rhs);
    double rhs_0 = rhs_copy(0);
    rhs_copy(0) = 0.;

    mfem::Vector sol_u_tmp(A_.Size());
    sol_u_tmp = 0.;
    solver_->Mult(rhs_copy, sol_u_tmp);

    // Set rhs(0) back to its original vale (rhs is const Vector)
    rhs_copy(0) = rhs_0;

    // SparseMatrix::Mult asserts that sol.Size() should equal MinvDT_->Height()
    MinvDT_.Mult(sol_u_tmp, sol_sigma);
}

void LocalGraphEdgeSolver::Mult(const mfem::Vector& rhs,
                                mfem::Vector& sol_sigma, mfem::Vector& sol_u)
{
    // Set rhs(0)=0 so that the modified system after
    // the elimination is consistent with the original one
    mfem::Vector& rhs_copy = const_cast<mfem::Vector&>(rhs);
    double rhs_0 = rhs_copy(0);
    rhs_copy(0) = 0.;

    sol_u = 0.;
    solver_->Mult(rhs_copy, sol_u);
    orthogonalize_from_constant(sol_u);

    // Set rhs(0) back to its original vale (rhs is const Vector)
    rhs_copy(0) = rhs_0;

    // SparseMatrix::Mult asserts that sol.Size() should equal MinvDT_->Height()
    MinvDT_.Mult(sol_u, sol_sigma);
}

double InnerProduct(const mfem::Vector& weight, const mfem::Vector& u,
                    const mfem::Vector& v)
{
    double out = 0.;
    double* w_data = weight.GetData();
    double* u_data = u.GetData();
    double* v_data = v.GetData();
    for (int i = 0; i < weight.Size(); i++)
        out += (*w_data++) * (*u_data++) * (*v_data++);
    return out;
}

double InnerProduct(const mfem::Vector& u, const mfem::Vector& v)
{
    double out = 0.;
    double* u_data = u.GetData();
    double* v_data = v.GetData();
    for (int i = 0; i < u.Size(); i++)
        out += (*u_data++) * (*v_data++);
    return out;
}

std::unique_ptr<mfem::HypreParMatrix> BuildEntityToTrueEntity(
    const mfem::HypreParMatrix& entity_trueentity_entity)
{
    hypre_ParCSRMatrix* entity_shared = entity_trueentity_entity;
    HYPRE_Int* entity_shared_i = entity_shared->offd->i;
    HYPRE_Int* entity_shared_j = entity_shared->offd->j;
    HYPRE_Int* entity_shared_map = entity_shared->col_map_offd;
    HYPRE_Int max_entity = entity_shared->last_row_index;

    // Diagonal part
    int nentities = entity_trueentity_entity.Width();
    int* select_i = new int[nentities + 1];
    int ntrueentities = 0;
    for (int i = 0; i < nentities; i++)
    {
        select_i[i] = ntrueentities;
        int j_offset = entity_shared_i[i];
        if (entity_shared_i[i + 1] == j_offset)
            ntrueentities++;
        else if (entity_shared_map[entity_shared_j[j_offset]] > max_entity)
            ntrueentities++;
    }
    select_i[nentities] = ntrueentities;
    int* select_j = new int[ntrueentities];
    double* select_data = new double[ntrueentities];
    std::iota(select_j, select_j + ntrueentities, 0);
    std::fill_n(select_data, ntrueentities, 1.);
    mfem::SparseMatrix select_diag(select_i, select_j, select_data,
                                   nentities, ntrueentities);

    // Construct a "block diagonal" global select matrix from local
    auto comm = entity_trueentity_entity.GetComm();
    mfem::Array<int> trueentity_starts;
    GenerateOffsets(comm, ntrueentities, trueentity_starts);

    mfem::HypreParMatrix select(
        comm, entity_shared->global_num_rows, trueentity_starts.Last(),
        entity_shared->row_starts, trueentity_starts, &select_diag);

    auto out = mfem::ParMult(&entity_trueentity_entity, &select);
    out->CopyRowStarts();
    out->CopyColStarts();

    return unique_ptr<mfem::HypreParMatrix>(out);
}

<<<<<<< HEAD
mfem::Vector ExtractRowVector(const mfem::SparseMatrix& mat, int i)
{
    mfem::Vector out(mat.Width());
    out = 0.0;

    for (int j = mat.GetI()[i]; j < mat.GetI()[i+1]; j++)
    {
        out(mat.GetJ()[j]) = mat.GetData()[j];
    }
    return out;
}

=======
void BooleanMult(const mfem::SparseMatrix& mat, const mfem::Array<int>& vec,
                 mfem::Array<int>& out)
{
    out.SetSize(mat.Height(), 0);
    for (int i = 0; i < mat.Height(); i++)
    {
        for (int j = mat.GetI()[i]; j < mat.GetI()[i + 1]; j++)
        {
            if (vec[mat.GetJ()[j]])
            {
                out[i] = 1;
                break;
            }
        }
    }
}


>>>>>>> d05620e0
} // namespace smoothg<|MERGE_RESOLUTION|>--- conflicted
+++ resolved
@@ -1105,20 +1105,6 @@
     return unique_ptr<mfem::HypreParMatrix>(out);
 }
 
-<<<<<<< HEAD
-mfem::Vector ExtractRowVector(const mfem::SparseMatrix& mat, int i)
-{
-    mfem::Vector out(mat.Width());
-    out = 0.0;
-
-    for (int j = mat.GetI()[i]; j < mat.GetI()[i+1]; j++)
-    {
-        out(mat.GetJ()[j]) = mat.GetData()[j];
-    }
-    return out;
-}
-
-=======
 void BooleanMult(const mfem::SparseMatrix& mat, const mfem::Array<int>& vec,
                  mfem::Array<int>& out)
 {
@@ -1136,6 +1122,16 @@
     }
 }
 
-
->>>>>>> d05620e0
+mfem::Vector ExtractRowVector(const mfem::SparseMatrix& mat, int i)
+{
+    mfem::Vector out(mat.Width());
+    out = 0.0;
+
+    for (int j = mat.GetI()[i]; j < mat.GetI()[i + 1]; j++)
+    {
+        out(mat.GetJ()[j]) = mat.GetData()[j];
+    }
+    return out;
+}
+
 } // namespace smoothg