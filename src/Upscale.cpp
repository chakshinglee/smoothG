/*BHEADER**********************************************************************
 *
 * Copyright (c) 2018, Lawrence Livermore National Security, LLC.
 * Produced at the Lawrence Livermore National Laboratory.
 * LLNL-CODE-745247. All Rights reserved. See file COPYRIGHT for details.
 *
 * This file is part of smoothG. For more information and source code
 * availability, see https://www.github.com/llnl/smoothG.
 *
 * smoothG is free software; you can redistribute it and/or modify it under the
 * terms of the GNU Lesser General Public License (as published by the Free
 * Software Foundation) version 2.1 dated February 1999.
 *
 ***********************************************************************EHEADER*/

/** @file

    @brief Implements Upscale class
*/

#include "Upscale.hpp"
#include <iostream>
#include <fstream>

namespace smoothg
{

void Upscale::Mult(const mfem::Vector& x, mfem::Vector& y) const
{
    assert(rhs_coarse_);
    assert(sol_coarse_);
    assert(coarsener_);
    assert(coarse_solver_);

    coarsener_->coarsen(x, rhs_coarse_->GetBlock(1));
    rhs_coarse_->GetBlock(0) = 0.0;
    rhs_coarse_->GetBlock(1) *= -1.0;

    coarse_solver_->Solve(*rhs_coarse_, *sol_coarse_);

    coarsener_->interpolate(sol_coarse_->GetBlock(1), y);

    if (remove_one_dof_)
    {
        Orthogonalize(y);
    }
}

void Upscale::Solve(const mfem::Vector& x, mfem::Vector& y) const
{
    Mult(x, y);
}

mfem::Vector Upscale::Solve(const mfem::Vector& x) const
{
    mfem::Vector y(x.Size());

    Solve(x, y);

    return y;
}

void Upscale::Solve(const mfem::BlockVector& x, mfem::BlockVector& y) const
{
    assert(rhs_coarse_);
    assert(sol_coarse_);
    assert(coarsener_);
    assert(coarse_solver_);

    coarsener_->coarsen(x, *rhs_coarse_);
//    rhs_coarse_->GetBlock(1) *= -1.0;

    coarse_solver_->Solve(*rhs_coarse_, *sol_coarse_);

    coarsener_->interpolate(*sol_coarse_, y);

<<<<<<< HEAD
//    Orthogonalize(y);
=======
    if (remove_one_dof_)
    {
        Orthogonalize(y);
    }
>>>>>>> 4efee93d
}

mfem::BlockVector Upscale::Solve(const mfem::BlockVector& x) const
{
    mfem::BlockVector y(GetFineBlockVector());

    Solve(x, y);

    return y;
}

void Upscale::SolveCoarse(const mfem::Vector& x, mfem::Vector& y) const
{
    assert(coarse_solver_);

    coarse_solver_->Solve(x, y);
}

mfem::Vector Upscale::SolveCoarse(const mfem::Vector& x) const
{
    mfem::Vector coarse_vect = GetCoarseVector();
    SolveCoarse(x, coarse_vect);

    return coarse_vect;
}

void Upscale::SolveCoarse(const mfem::BlockVector& x, mfem::BlockVector& y) const
{
    assert(coarse_solver_);

    coarse_solver_->Solve(x, y);
//    y *= -1.0;
}

mfem::BlockVector Upscale::SolveCoarse(const mfem::BlockVector& x) const
{
    mfem::BlockVector coarse_vect(GetCoarseBlockVector());
    SolveCoarse(x, coarse_vect);

    return coarse_vect;
}

void Upscale::SolveFine(const mfem::Vector& x, mfem::Vector& y) const
{
    assert(fine_solver_);

    fine_solver_->Solve(x, y);
    y *= -1.0;

    if (remove_one_dof_)
    {
        Orthogonalize(y);
    }
}

mfem::Vector Upscale::SolveFine(const mfem::Vector& x) const
{
    mfem::Vector y(x.Size());

    SolveFine(x, y);

    return y;
}

void Upscale::SolveFine(const mfem::BlockVector& x, mfem::BlockVector& y) const
{
    assert(fine_solver_);

    fine_solver_->Solve(x, y);
//    y *= -1.0;

<<<<<<< HEAD
//    Orthogonalize(y);
=======
    if (remove_one_dof_)
    {
        Orthogonalize(y);
    }
>>>>>>> 4efee93d
}

mfem::BlockVector Upscale::SolveFine(const mfem::BlockVector& x) const
{
    mfem::BlockVector y(GetFineBlockVector());

    SolveFine(x, y);

    return y;
}

void Upscale::Interpolate(const mfem::Vector& x, mfem::Vector& y) const
{
    assert(coarsener_);

    coarsener_->interpolate(x, y);
}

mfem::Vector Upscale::Interpolate(const mfem::Vector& x) const
{
    mfem::Vector fine_vect = GetFineVector();

    Interpolate(x, fine_vect);

    return fine_vect;
}

void Upscale::Interpolate(const mfem::BlockVector& x, mfem::BlockVector& y) const
{
    assert(coarsener_);

    coarsener_->interpolate(x, y);
}

mfem::BlockVector Upscale::Interpolate(const mfem::BlockVector& x) const
{
    mfem::BlockVector fine_vect(GetFineBlockVector());

    Interpolate(x, fine_vect);

    return fine_vect;
}

void Upscale::Coarsen(const mfem::Vector& x, mfem::Vector& y) const
{
    assert(coarsener_);

    coarsener_->coarsen(x, y);
}

mfem::Vector Upscale::Coarsen(const mfem::Vector& x) const
{
    mfem::Vector coarse_vect = GetCoarseVector();
    Coarsen(x, coarse_vect);

    return coarse_vect;
}

void Upscale::Coarsen(const mfem::BlockVector& x, mfem::BlockVector& y) const
{
    assert(coarsener_);

    coarsener_->coarsen(x, y);
}

mfem::BlockVector Upscale::Coarsen(const mfem::BlockVector& x) const
{
    mfem::BlockVector coarse_vect(GetCoarseBlockVector());
    Coarsen(x, coarse_vect);

    return coarse_vect;
}

void Upscale::FineBlockOffsets(mfem::Array<int>& offsets) const
{
    GetFineMatrix().get_blockoffsets().Copy(offsets);
}

void Upscale::CoarseBlockOffsets(mfem::Array<int>& offsets) const
{
    GetCoarseMatrix().get_blockoffsets().Copy(offsets);
}

void Upscale::FineTrueBlockOffsets(mfem::Array<int>& offsets) const
{
    GetFineMatrix().get_blockTrueOffsets().Copy(offsets);
}

void Upscale::CoarseTrueBlockOffsets(mfem::Array<int>& offsets) const
{
    GetCoarseMatrix().get_blockTrueOffsets().Copy(offsets);
}

void Upscale::Orthogonalize(mfem::Vector& vect) const
{
    par_orthogonalize_from_constant(vect, GetFineMatrix().get_Drow_start().Last());
}

void Upscale::Orthogonalize(mfem::BlockVector& vect) const
{
    Orthogonalize(vect.GetBlock(1));
}

mfem::Vector Upscale::GetCoarseVector() const
{
    const auto& offsets = GetCoarseMatrix().get_blockoffsets();
    const int coarse_vsize = offsets[2] - offsets[1];

    return mfem::Vector(coarse_vsize);
}

mfem::Vector Upscale::GetFineVector() const
{
    const auto& offsets = GetFineMatrix().get_blockoffsets();
    const int fine_vsize = offsets[2] - offsets[1];

    return mfem::Vector(fine_vsize);
}

mfem::BlockVector Upscale::GetCoarseBlockVector() const
{
    const auto& offsets = GetCoarseMatrix().get_blockoffsets();

    return mfem::BlockVector(offsets);
}

mfem::BlockVector Upscale::GetFineBlockVector() const
{
    const auto& offsets = GetFineMatrix().get_blockoffsets();

    return mfem::BlockVector(offsets);
}

mfem::BlockVector Upscale::GetCoarseTrueBlockVector() const
{
    const auto& offsets = GetCoarseMatrix().get_blockTrueOffsets();

    return mfem::BlockVector(offsets);
}

mfem::BlockVector Upscale::GetFineTrueBlockVector() const
{
    const auto& offsets = GetFineMatrix().get_blockTrueOffsets();

    return mfem::BlockVector(offsets);
}

MixedMatrix& Upscale::GetMatrix(int level)
{
    assert(level >= 0 && level < static_cast<int>(mixed_laplacians_.size()));
    return mixed_laplacians_[level];
}

const MixedMatrix& Upscale::GetMatrix(int level) const
{
    assert(level >= 0 && level < static_cast<int>(mixed_laplacians_.size()));
    return mixed_laplacians_[level];
}

MixedMatrix& Upscale::GetFineMatrix()
{
    return GetMatrix(0);
}

const MixedMatrix& Upscale::GetFineMatrix() const
{
    return GetMatrix(0);
}

MixedMatrix& Upscale::GetCoarseMatrix()
{
    return GetMatrix(1);
}

const MixedMatrix& Upscale::GetCoarseMatrix() const
{
    return GetMatrix(1);
}

void Upscale::PrintInfo(std::ostream& out) const
{
    // Matrix sizes, not solvers
    int nnz_coarse = GetCoarseMatrix().GlobalNNZ();
    int nnz_fine = GetFineMatrix().GlobalNNZ();

    // True dof size
    auto size_fine = GetFineMatrix().get_Drow_start().Last() +
                     GetFineMatrix().get_edge_d_td().N();
    auto size_coarse = GetCoarseMatrix().get_Drow_start().Last() +
                       GetCoarseMatrix().get_edge_d_td().N();

    int num_procs;
    MPI_Comm_size(comm_, &num_procs);

    auto op_comp = OperatorComplexity();

    if (myid_ == 0)
    {
        int old_precision = out.precision();
        out.precision(3);

        out << "\n";

        if (num_procs > 1)
        {
            out << "Processors: " << num_procs << "\n";
            out << "---------------------\n";
        }

        out << "Fine Matrix\n";
        out << "---------------------\n";
        out << "Size\t\t" << size_fine << "\n";
        out << "NonZeros:\t" << nnz_fine << "\n";
        out << "\n";
        out << "Coarse Matrix\n";
        out << "---------------------\n";
        out << "Size\t\t" << size_coarse << "\n";
        out << "NonZeros:\t" << nnz_coarse << "\n";
        out << "\n";
        out << "Op Comp:\t" << op_comp << "\n";

        out.precision(old_precision);
    }
}

double Upscale::OperatorComplexity() const
{
    assert(coarse_solver_);

    int nnz_coarse = coarse_solver_->GetNNZ();
    int nnz_fine;

    if (fine_solver_)
    {
        nnz_fine = fine_solver_->GetNNZ();
    }
    else
    {
        nnz_fine = GetFineMatrix().GlobalNNZ();
    }


    double op_comp = 1.0 + (nnz_coarse / (double) nnz_fine);

    return op_comp;
}

void Upscale::SetPrintLevel(int print_level)
{
    assert(coarse_solver_);
    coarse_solver_->SetPrintLevel(print_level);

    if (fine_solver_)
    {
        fine_solver_->SetPrintLevel(print_level);
    }
}

void Upscale::SetMaxIter(int max_num_iter)
{
    assert(coarse_solver_);
    coarse_solver_->SetMaxIter(max_num_iter);

    if (fine_solver_)
    {
        fine_solver_->SetMaxIter(max_num_iter);
    }
}

void Upscale::SetRelTol(double rtol)
{
    assert(coarse_solver_);
    coarse_solver_->SetRelTol(rtol);

    if (fine_solver_)
    {
        fine_solver_->SetRelTol(rtol);
    }
}

void Upscale::SetAbsTol(double atol)
{
    assert(coarse_solver_);
    coarse_solver_->SetAbsTol(atol);

    if (fine_solver_)
    {
        fine_solver_->SetAbsTol(atol);
    }
}

std::vector<double> Upscale::ComputeErrors(const mfem::BlockVector& upscaled_sol,
                                           const mfem::BlockVector& fine_sol) const
{
    const mfem::SparseMatrix& M = GetFineMatrix().getWeight();
    const mfem::SparseMatrix& D = GetFineMatrix().getD();

    auto info = smoothg::ComputeErrors(comm_, M, D, upscaled_sol, fine_sol);
    info.push_back(OperatorComplexity());

    return info;
}

void Upscale::ShowErrors(const mfem::BlockVector& upscaled_sol,
                         const mfem::BlockVector& fine_sol) const
{
    auto info = ComputeErrors(upscaled_sol, fine_sol);

    if (myid_ == 0)
    {
        smoothg::ShowErrors(info);
    }
}

void Upscale::ShowCoarseSolveInfo(std::ostream& out) const
{
    assert(coarse_solver_);

    if (myid_ == 0)
    {
        out << "\n";
        out << "Coarse Solve Time:       " << coarse_solver_->GetTiming() << "\n";
        out << "Coarse Solve Iterations: " << coarse_solver_->GetNumIterations() << "\n";
    }
}

void Upscale::ShowFineSolveInfo(std::ostream& out) const
{
    assert(fine_solver_);

    if (myid_ == 0)
    {
        out << "\n";
        out << "Fine Solve Time:         " << fine_solver_->GetTiming() << "\n";
        out << "Fine Solve Iterations:   " << fine_solver_->GetNumIterations() << "\n";
    }
}

void Upscale::ShowSetupTime(std::ostream& out) const
{
    if (myid_ == 0)
    {
        out << "\n";
        out << "Upscale Setup Time:      " << setup_time_ << "\n";
    }
}

double Upscale::GetCoarseSolveTime() const
{
    assert(coarse_solver_);

    return coarse_solver_->GetTiming();
}

double Upscale::GetFineSolveTime() const
{
    assert(fine_solver_);

    return fine_solver_->GetTiming();
}

int Upscale::GetCoarseSolveIters() const
{
    assert(coarse_solver_);

    return coarse_solver_->GetNumIterations();
}

int Upscale::GetFineSolveIters() const
{
    assert(fine_solver_);

    return fine_solver_->GetNumIterations();
}

double Upscale::GetSetupTime() const
{
    return setup_time_;
}

} // namespace smoothg<|MERGE_RESOLUTION|>--- conflicted
+++ resolved
@@ -74,14 +74,10 @@
 
     coarsener_->interpolate(*sol_coarse_, y);
 
-<<<<<<< HEAD
-//    Orthogonalize(y);
-=======
     if (remove_one_dof_)
     {
         Orthogonalize(y);
     }
->>>>>>> 4efee93d
 }
 
 mfem::BlockVector Upscale::Solve(const mfem::BlockVector& x) const
@@ -153,14 +149,10 @@
     fine_solver_->Solve(x, y);
 //    y *= -1.0;
 
-<<<<<<< HEAD
-//    Orthogonalize(y);
-=======
     if (remove_one_dof_)
     {
         Orthogonalize(y);
     }
->>>>>>> 4efee93d
 }
 
 mfem::BlockVector Upscale::SolveFine(const mfem::BlockVector& x) const
