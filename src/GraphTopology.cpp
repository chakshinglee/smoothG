/*BHEADER**********************************************************************
 *
 * Copyright (c) 2018, Lawrence Livermore National Security, LLC.
 * Produced at the Lawrence Livermore National Laboratory.
 * LLNL-CODE-745247. All Rights reserved. See file COPYRIGHT for details.
 *
 * This file is part of smoothG. For more information and source code
 * availability, see https://www.github.com/llnl/smoothG.
 *
 * smoothG is free software; you can redistribute it and/or modify it under the
 * terms of the GNU Lesser General Public License (as published by the Free
 * Software Foundation) version 2.1 dated February 1999.
 *
 ***********************************************************************EHEADER*/

/**
   @file

   @brief Implements GraphTopology object.
*/

#include "GraphTopology.hpp"
#include "MatrixUtilities.hpp"
#include "MetisGraphPartitioner.hpp"
#include "utilities.hpp"
#include <assert.h>

using std::unique_ptr;

namespace smoothg
{

void GraphTopology::AggregateEdge2AggregateEdgeInt(
    const mfem::SparseMatrix& aggregate_edge,
    mfem::SparseMatrix& aggregate_edge_int)
{
    int* aggregate_edge_i = aggregate_edge.GetI();
    int* aggregate_edge_j = aggregate_edge.GetJ();
    double* aggregate_edge_data = aggregate_edge.GetData();

    int* tmp_i = new int [aggregate_edge.Height() + 1];

    // this removal of entries that have data value != 2 has something to do
    // with orientation of the dofs/elements (may not valid for parallel)
    int tmp_nnz = 0;
    for (int i = 0; i < aggregate_edge.Height(); i++)
    {
        tmp_i[i] = tmp_nnz;
        for (int j = aggregate_edge_i[i]; j < aggregate_edge_i[i + 1]; j++)
            if (aggregate_edge_data[j] == 2)
                tmp_nnz++;
    }
    tmp_i[aggregate_edge.Height()] = tmp_nnz;

    int* tmp_j = new int[tmp_nnz];
    tmp_nnz = 0;
    for (int i = 0; i < aggregate_edge.Height(); i++)
        for (int j = aggregate_edge_i[i]; j < aggregate_edge_i[i + 1]; j++)
            if (aggregate_edge_data[j] == 2)
                tmp_j[tmp_nnz++] = aggregate_edge_j[j];

    double* tmp_data = new double[tmp_nnz];
    std::fill_n(tmp_data, tmp_nnz, 1.0);
    mfem::SparseMatrix tmp(tmp_i, tmp_j, tmp_data, aggregate_edge.Height(),
                           aggregate_edge.Width());

    aggregate_edge_int.Swap(tmp);
}

// TODO: allow aggregate to be shared by more than one processor
GraphTopology::GraphTopology(
    mfem::SparseMatrix& vertex_edge,
    const mfem::HypreParMatrix& edge_trueedge,
    const mfem::Array<int>& partition,
    const mfem::SparseMatrix* edge_boundaryattr)
    : vertex_edge_(vertex_edge), edge_trueedge_(edge_trueedge)
{
    Init(partition, edge_boundaryattr, nullptr);
}

GraphTopology::GraphTopology(GraphTopology& finer_graph_topology, int coarsening_factor)
    : vertex_edge_(finer_graph_topology.Agg_face_),
      edge_trueedge_(*(finer_graph_topology.face_trueface_))
{
    const auto edge_boundaryattr = (finer_graph_topology.face_bdratt_.Height()) ?
                                   &(finer_graph_topology.face_bdratt_) : nullptr;

<<<<<<< HEAD
    auto vertex_vertex = smoothg::AAt(vertex_edge_);

    const int nvertices = vertex_vertex.Height();
    int num_partitions = std::max(1, nvertices / coarsening_factor);

=======
>>>>>>> 4a876eeb
    mfem::Array<int> partitioning;
    PartitionAAT(vertex_edge, partitioning, coarsening_factor);

    const auto edge_trueedge_edge = finer_graph_topology.face_trueface_face_.get();
    Init(partitioning, edge_boundaryattr, edge_trueedge_edge);
}

GraphTopology::GraphTopology(const mfem::SparseMatrix& vertex_edge,
                             const mfem::SparseMatrix& face_edge,
                             const mfem::SparseMatrix& Agg_vertex,
                             const mfem::SparseMatrix& Agg_edge,
                             const mfem::SparseMatrix& Agg_face,
                             const mfem::HypreParMatrix& edge_trueedge,
                             const mfem::HypreParMatrix& face_trueface,
                             const mfem::HypreParMatrix& face_trueface_face)
    : vertex_edge_(vertex_edge), edge_trueedge_(edge_trueedge), Agg_edge_(Agg_edge),
      Agg_vertex_(Agg_vertex), Agg_face_(Agg_face), face_edge_(face_edge)
{
    MPI_Comm comm = edge_trueedge.GetComm();

    face_trueface_ = make_unique<mfem::HypreParMatrix>();
    face_trueface_->MakeRef(face_trueface);
    face_trueface_face_ = make_unique<mfem::HypreParMatrix>();
    face_trueface_face_->MakeRef(face_trueface_face);

    GenerateOffsets(comm, Agg_vertex.Width(), vertex_start_);
    GenerateOffsets(comm, Agg_vertex.Height(), aggregate_start_);

    int start_size = 3;
    if (!HYPRE_AssumedPartitionCheck())
    {
        MPI_Comm_size(comm, &start_size);
        start_size++;
    }

    edge_start_.SetSize(start_size);
    face_start_.SetSize(start_size);
    for (int i = 0; i < start_size; i++)
    {
        edge_start_[i] = edge_trueedge.RowPart()[i];
        face_start_[i] = face_trueface_face_->ColPart()[i];
    }

    mfem::SparseMatrix tmp = smoothg::Transpose(Agg_face_);
    face_Agg_.Swap(tmp);
}

GraphTopology::GraphTopology(GraphTopology&& graph_topology) noexcept
    : vertex_edge_(graph_topology.vertex_edge_),
      edge_trueedge_(graph_topology.edge_trueedge_)
{
    face_trueface_ = std::move(graph_topology.face_trueface_);
    face_trueface_face_ = std::move(graph_topology.face_trueface_face_);

    Agg_edge_.Swap(graph_topology.Agg_edge_);
    Agg_vertex_.Swap(graph_topology.Agg_vertex_);
    face_Agg_.Swap(graph_topology.face_Agg_);
    Agg_face_.Swap(graph_topology.Agg_face_);
    face_edge_.Swap(graph_topology.face_edge_);

    face_bdratt_.Swap(graph_topology.face_bdratt_);

    Swap(vertex_start_, graph_topology.GetVertexStart());
    Swap(edge_start_, graph_topology.GetEdgeStart());
    Swap(aggregate_start_, graph_topology.GetAggregateStart());
    Swap(face_start_, graph_topology.GetFaceStart());
}

void GraphTopology::Init(const mfem::Array<int>& partition,
                         const mfem::SparseMatrix* edge_boundaryattr,
                         const mfem::HypreParMatrix* edge_trueedge_edge_ptr)
{
    MPI_Comm comm = edge_trueedge_.GetComm();

    unique_ptr<mfem::HypreParMatrix> trueedge_edge( edge_trueedge_.Transpose() );

    unique_ptr<mfem::HypreParMatrix> edge_trueedge_edge;
    if (edge_trueedge_edge_ptr)
    {
        edge_trueedge_edge = make_unique<mfem::HypreParMatrix>();
        edge_trueedge_edge->MakeRef(*edge_trueedge_edge_ptr);
    }
    else
    {
        edge_trueedge_edge.reset( ParMult(&edge_trueedge_, trueedge_edge.get()) );
    }

    int nvertices = vertex_edge_.Height();
    int nedges = vertex_edge_.Width();
    int nAggs = partition.Max() + 1;

    // generate the 'start' array (not true dof)
    mfem::Array<HYPRE_Int>* start[3] = {&vertex_start_, &edge_start_,
                                        &aggregate_start_
                                       };
    HYPRE_Int nloc[3] = {nvertices, nedges, nAggs};
    GenerateOffsets(comm, 3, nloc, start);

    // Construct the relation table aggregate_vertex from partition
    mfem::SparseMatrix tmp = PartitionToMatrix(partition, nAggs);
    Agg_vertex_.Swap(tmp);

    mfem::SparseMatrix aggregate_edge(smoothg::Mult(Agg_vertex_, vertex_edge_));

    // Need to sort the edge indices to prevent index problem in face_edge
    aggregate_edge.SortColumnIndices();

    AggregateEdge2AggregateEdgeInt(aggregate_edge, Agg_edge_);
    mfem::SparseMatrix edge_aggregate(smoothg::Transpose(aggregate_edge));

    // block diagonal edge_aggregate and aggregate_edge
    auto edge_aggregate_d = make_unique<mfem::HypreParMatrix>(
                                comm, edge_start_.Last(), aggregate_start_.Last(), edge_start_,
                                aggregate_start_, &edge_aggregate);
    auto aggregate_edge_d = make_unique<mfem::HypreParMatrix>(
                                comm, aggregate_start_.Last(), edge_start_.Last(),
                                aggregate_start_, edge_start_, &aggregate_edge);

    unique_ptr<mfem::HypreParMatrix> edge_trueedge_Agg(
        ParMult(edge_trueedge_edge.get(), edge_aggregate_d.get()) );
    unique_ptr<mfem::HypreParMatrix> Agg_Agg(
        ParMult(aggregate_edge_d.get(), edge_trueedge_Agg.get()) );

    auto Agg_Agg_d = ((hypre_ParCSRMatrix*) *Agg_Agg)->diag;
    auto Agg_Agg_o = ((hypre_ParCSRMatrix*) *Agg_Agg)->offd;

    // nfaces_int = number of faces interior to this processor
    HYPRE_Int nfaces_int = Agg_Agg_d->num_nonzeros - Agg_Agg_d->num_rows;
    assert( nfaces_int % 2 == 0 );
    nfaces_int /= 2;

    // nfaces_bdr = number of global boundary faces in this processor
    int nfaces_bdr = 0;
    mfem::SparseMatrix aggregate_boundaryattr;
    if (edge_boundaryattr)
    {
        mfem::SparseMatrix tmp = smoothg::Mult(aggregate_edge, *edge_boundaryattr);
        aggregate_boundaryattr.Swap(tmp);

        nfaces_bdr = aggregate_boundaryattr.NumNonZeroElems();
    }

    // nfaces = number of all coarse faces (interior + shared + boundary)
    HYPRE_Int nfaces = nfaces_int + nfaces_bdr + Agg_Agg_o->num_nonzeros;

    HYPRE_Int* Agg_Agg_d_i = Agg_Agg_d->i;
    HYPRE_Int* Agg_Agg_d_j = Agg_Agg_d->j;
    HYPRE_Int* Agg_Agg_o_i = Agg_Agg_o->i;

    int* face_Agg_i = new int[nfaces + 1];
    int* face_Agg_j = new int[nfaces_int + nfaces];
    double* face_Agg_data = new double[nfaces_int + nfaces];
    std::fill_n(face_Agg_data, nfaces_int + nfaces, 1.);

    face_Agg_i[0] = 0;
    int count = 0;
    for (int i = 0; i < Agg_Agg_d->num_rows - 1; i++)
        for (int j = Agg_Agg_d_i[i]; j < Agg_Agg_d_i[i + 1]; j++)
            if (Agg_Agg_d_j[j] > i)
            {
                face_Agg_j[count * 2] = i;
                face_Agg_j[(count++) * 2 + 1] = Agg_Agg_d_j[j];
                face_Agg_i[count] = count * 2;
            }
    assert(count == nfaces_int);

    // Interior face to aggregate table, to be used to construct face_edge
    mfem::SparseMatrix intface_Agg(face_Agg_i, face_Agg_j, face_Agg_data,
                                   nfaces_int, nAggs, false, false, false);

    // Start to construct face to edge table
    int* face_edge_i = new int[nfaces + 1];
    int face_edge_nnz = 0;

    // Set the entries of aggregate_edge to be 1 so that an edge belonging
    // to an interior face has a entry 2 in face_Agg_edge
    std::fill_n(aggregate_edge.GetData(), aggregate_edge.NumNonZeroElems(), 1.);
    mfem::SparseMatrix intface_Agg_edge = smoothg::Mult(intface_Agg, aggregate_edge);

    int* intface_Agg_edge_i = intface_Agg_edge.GetI();
    int* intface_Agg_edge_j = intface_Agg_edge.GetJ();
    double* intface_Agg_edge_data = intface_Agg_edge.GetData();
    for (int i = 0; i < nfaces_int; i++)
    {
        face_edge_i[i] = face_edge_nnz;
        for (int j = intface_Agg_edge_i[i]; j < intface_Agg_edge_i[i + 1]; j++)
            if (intface_Agg_edge_data[j] == 2)
                face_edge_nnz++;
    }

    // Counting the coarse faces on the global boundary
    int* agg_edge_i = aggregate_edge.GetI();
    int* agg_edge_j = aggregate_edge.GetJ();
    if (edge_boundaryattr)
    {
        int* agg_bdr_i = aggregate_boundaryattr.GetI();
        int* agg_bdr_j = aggregate_boundaryattr.GetJ();
        for (int i = 0; i < nAggs; i++)
            for (int j = agg_bdr_i[i]; j < agg_bdr_i[i + 1]; j++)
            {
                face_edge_i[count] = face_edge_nnz;
                for (int k = agg_edge_i[i]; k < agg_edge_i[i + 1]; k++)
                    if (edge_boundaryattr->Elem(agg_edge_j[k], agg_bdr_j[j]))
                        face_edge_nnz++;
                face_Agg_j[nfaces_int + (count++)] = i;
                face_Agg_i[count] = nfaces_int + count;
            }
    }

    // Counting the faces shared between processors
    auto Agg_shareattr_map = ((hypre_ParCSRMatrix*) *Agg_Agg)->col_map_offd;
    auto Agg_Agg_o_j = Agg_Agg_o->j;
    auto edge_shareattr_map = ((hypre_ParCSRMatrix*) *edge_trueedge_Agg)->col_map_offd;
    auto edge_shareattr_i = ((hypre_ParCSRMatrix*) *edge_trueedge_Agg)->offd->i;
    auto edge_shareattr_j = ((hypre_ParCSRMatrix*) *edge_trueedge_Agg)->offd->j;

    int sharedattr, edge, edge_shareattr_loc;
    for (int i = 0; i < Agg_Agg_o->num_rows; i++)
        for (int j = Agg_Agg_o_i[i]; j < Agg_Agg_o_i[i + 1]; j++)
        {
            sharedattr = Agg_shareattr_map[Agg_Agg_o_j[j]];
            face_edge_i[count] = face_edge_nnz;
            for (int k = agg_edge_i[i]; k < agg_edge_i[i + 1]; k++)
            {
                edge = agg_edge_j[k];
                if (edge_shareattr_i[edge + 1] > edge_shareattr_i[edge])
                {
                    edge_shareattr_loc = edge_shareattr_j[edge_shareattr_i[edge]];
                    if (edge_shareattr_map[edge_shareattr_loc] == sharedattr)
                        face_edge_nnz++;
                }
            }
            face_Agg_j[nfaces_int + (count++)] = i;
            face_Agg_i[count] = nfaces_int + count;
        }
    face_edge_i[nfaces] = face_edge_nnz;
    assert(count == nfaces);

    int* face_edge_j = new int [face_edge_nnz];
    face_edge_nnz = 0;

    // Insert edges to the interior coarse faces
    for (int i = 0; i < nfaces_int; i++)
        for (int j = intface_Agg_edge_i[i]; j < intface_Agg_edge_i[i + 1]; j++)
            if (intface_Agg_edge_data[j] == 2)
                face_edge_j[face_edge_nnz++] = intface_Agg_edge_j[j];

    // Insert edges to the coarse faces on the global boundary
    if (edge_boundaryattr)
    {
        int* agg_bdr_i = aggregate_boundaryattr.GetI();
        int* agg_bdr_j = aggregate_boundaryattr.GetJ();
        for (int i = 0; i < nAggs; i++)
            for (int j = agg_bdr_i[i]; j < agg_bdr_i[i + 1]; j++)
                for (int k = agg_edge_i[i]; k < agg_edge_i[i + 1]; k++)
                    if (edge_boundaryattr->Elem(agg_edge_j[k], agg_bdr_j[j]))
                        face_edge_j[face_edge_nnz++] = agg_edge_j[k];
    }

    // Insert edges to the faces shared between processors
    for (int i = 0; i < Agg_Agg_o->num_rows; i++)
        for (int j = Agg_Agg_o_i[i]; j < Agg_Agg_o_i[i + 1]; j++)
        {
            sharedattr = Agg_shareattr_map[Agg_Agg_o_j[j]];
            for (int k = agg_edge_i[i]; k < agg_edge_i[i + 1]; k++)
            {
                edge = agg_edge_j[k];
                if (edge_shareattr_i[edge + 1] > edge_shareattr_i[edge])
                {
                    edge_shareattr_loc =
                        edge_shareattr_j[edge_shareattr_i[edge]];
                    if (edge_shareattr_map[edge_shareattr_loc] == sharedattr)
                        face_edge_j[face_edge_nnz++] = edge;
                }
            }
        }
    double* face_edge_data = new double [face_edge_nnz];
    std::fill_n(face_edge_data, face_edge_nnz, 1.0);
    mfem::SparseMatrix face_edge_tmp(face_edge_i, face_edge_j, face_edge_data,
                                     nfaces, nedges);
    face_edge_.Swap(face_edge_tmp);

    // TODO: face_bdratt can be built when counting boundary faces
    if (edge_boundaryattr)
    {
        mfem::SparseMatrix face_bdr = smoothg::Mult(face_edge_, *edge_boundaryattr);
        face_bdratt_.Swap(face_bdr);
    }
    face_bdratt_.Finalize(0);

    // Complete face to aggregate table
    mfem::SparseMatrix face_agg_tmp(face_Agg_i, face_Agg_j,
                                    face_Agg_data, nfaces, nAggs);
    face_Agg_.Swap(face_agg_tmp);

    mfem::SparseMatrix agg_face_tmp = smoothg::Transpose(face_Agg_);
    Agg_face_.Swap(agg_face_tmp);

    // Build face "dof-true dof-dof" table from local face_edge and
    // the edge "dof-true dof-dof" table
    GenerateOffsets(comm, nfaces, face_start_);

    mfem::SparseMatrix edge_face(smoothg::Transpose(face_edge_));

    // block diagonal edge_face
    mfem::HypreParMatrix edge_face_d(comm, edge_start_.Last(), face_start_.Last(),
                                     edge_start_, face_start_, &edge_face);

    assert(edge_trueedge_edge && edge_face_d);
    face_trueface_face_.reset(smoothg::RAP(*edge_trueedge_edge, edge_face_d));
    assert(face_trueface_face_);
    SetConstantValue(*face_trueface_face_, 1.0);

    // Construct "face to true face" table
    face_trueface_ = BuildEntityToTrueEntity(*face_trueface_face_);
}

std::vector<GraphTopology> MultilevelGraphTopology(
    mfem::SparseMatrix& vertex_edge, const mfem::HypreParMatrix& edge_d_td,
    const mfem::SparseMatrix* edge_boundaryattr, int num_levels, int coarsening_factor)
{
    std::vector<GraphTopology> graph_topologies;
    graph_topologies.reserve(num_levels - 1);

    // Construct finest level graph topology
    mfem::Array<int> partitioning;
    PartitionAAT(vertex_edge, partitioning, coarsening_factor);
    graph_topologies.emplace_back(vertex_edge, edge_d_td, partitioning, edge_boundaryattr);

    // Construct coarser levels graph topology by recursion
    for (int i = 0; i < num_levels - 2; i++)
    {
        graph_topologies.emplace_back(graph_topologies.back(), coarsening_factor);
    }

    return graph_topologies;
}

} // namespace smoothg<|MERGE_RESOLUTION|>--- conflicted
+++ resolved
@@ -85,16 +85,8 @@
     const auto edge_boundaryattr = (finer_graph_topology.face_bdratt_.Height()) ?
                                    &(finer_graph_topology.face_bdratt_) : nullptr;
 
-<<<<<<< HEAD
-    auto vertex_vertex = smoothg::AAt(vertex_edge_);
-
-    const int nvertices = vertex_vertex.Height();
-    int num_partitions = std::max(1, nvertices / coarsening_factor);
-
-=======
->>>>>>> 4a876eeb
     mfem::Array<int> partitioning;
-    PartitionAAT(vertex_edge, partitioning, coarsening_factor);
+    PartitionAAT(vertex_edge_, partitioning, coarsening_factor);
 
     const auto edge_trueedge_edge = finer_graph_topology.face_trueface_face_.get();
     Init(partitioning, edge_boundaryattr, edge_trueedge_edge);
